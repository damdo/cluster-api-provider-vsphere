/*
Copyright 2021 The Kubernetes Authors.

Licensed under the Apache License, Version 2.0 (the "License");
you may not use this file except in compliance with the License.
You may obtain a copy of the License at

    http://www.apache.org/licenses/LICENSE-2.0

Unless required by applicable law or agreed to in writing, software
distributed under the License is distributed on an "AS IS" BASIS,
WITHOUT WARRANTIES OR CONDITIONS OF ANY KIND, either express or implied.
See the License for the specific language governing permissions and
limitations under the License.
*/

package controllers

import (
	"context"
	"fmt"
	"testing"
	"time"

	. "github.com/onsi/gomega"
	"github.com/stretchr/testify/mock"
	"github.com/vmware/govmomi/simulator"
	corev1 "k8s.io/api/core/v1"
	apierrors "k8s.io/apimachinery/pkg/api/errors"
	metav1 "k8s.io/apimachinery/pkg/apis/meta/v1"
	apirecord "k8s.io/client-go/tools/record"
	clusterv1 "sigs.k8s.io/cluster-api/api/v1beta1"
	"sigs.k8s.io/cluster-api/controllers/remote"
	ipamv1 "sigs.k8s.io/cluster-api/exp/ipam/api/v1alpha1"
	"sigs.k8s.io/cluster-api/util"
	"sigs.k8s.io/cluster-api/util/conditions"
	ctrl "sigs.k8s.io/controller-runtime"
	"sigs.k8s.io/controller-runtime/pkg/client"
	"sigs.k8s.io/controller-runtime/pkg/controller"
	"sigs.k8s.io/controller-runtime/pkg/reconcile"

	infrav1 "sigs.k8s.io/cluster-api-provider-vsphere/apis/v1beta1"
	"sigs.k8s.io/cluster-api-provider-vsphere/feature"
	"sigs.k8s.io/cluster-api-provider-vsphere/internal/test/helpers/vcsim"
	capvcontext "sigs.k8s.io/cluster-api-provider-vsphere/pkg/context"
	"sigs.k8s.io/cluster-api-provider-vsphere/pkg/context/fake"
	"sigs.k8s.io/cluster-api-provider-vsphere/pkg/identity"
	"sigs.k8s.io/cluster-api-provider-vsphere/pkg/services"
	fake_svc "sigs.k8s.io/cluster-api-provider-vsphere/pkg/services/fake"
)

func TestReconcileNormal_WaitingForIPAddrAllocation(t *testing.T) {
	var (
		machine *clusterv1.Machine
		cluster *clusterv1.Cluster

		vsphereVM      *infrav1.VSphereVM
		vsphereMachine *infrav1.VSphereMachine
		vsphereCluster *infrav1.VSphereCluster

		initObjs       []client.Object
		ipAddressClaim *ipamv1.IPAddressClaim
	)

	poolAPIGroup := "some.ipam.api.group"

	// initializing a fake server to replace the vSphere endpoint
	model := simulator.VPX()
	model.Host = 0
	simr, err := vcsim.NewBuilder().WithModel(model).Build()
	if err != nil {
		t.Fatalf("unable to create simulator: %s", err)
	}
	defer simr.Destroy()

	secretCachingClient, err := client.New(testEnv.Manager.GetConfig(), client.Options{
		HTTPClient: testEnv.Manager.GetHTTPClient(),
		Cache: &client.CacheOptions{
			Reader: testEnv.Manager.GetCache(),
		},
	})
	if err != nil {
		panic("unable to create secret caching client")
	}

	tracker, err := remote.NewClusterCacheTracker(
		testEnv.Manager,
		remote.ClusterCacheTrackerOptions{
			SecretCachingClient: secretCachingClient,
			ControllerName:      "testvspherevm-manager",
		},
	)
	if err != nil {
		t.Fatalf("unable to setup ClusterCacheTracker: %v", err)
	}

	controllerOpts := controller.Options{MaxConcurrentReconciles: 10}

	if err := (&remote.ClusterCacheReconciler{
		Client:  testEnv.Manager.GetClient(),
		Tracker: tracker,
	}).SetupWithManager(ctx, testEnv.Manager, controllerOpts); err != nil {
		panic(fmt.Sprintf("unable to create ClusterCacheReconciler controller: %v", err))
	}

	create := func(netSpec infrav1.NetworkSpec) func() {
		return func() {
			vsphereCluster = &infrav1.VSphereCluster{
				ObjectMeta: metav1.ObjectMeta{
					Name:      "valid-vsphere-cluster",
					Namespace: "test",
				},
			}

			cluster = &clusterv1.Cluster{
				ObjectMeta: metav1.ObjectMeta{
					Name:      "valid-cluster",
					Namespace: "test",
				},
				Spec: clusterv1.ClusterSpec{
					InfrastructureRef: &corev1.ObjectReference{
						Name: vsphereCluster.Name,
					},
				},
			}

			machine = &clusterv1.Machine{
				ObjectMeta: metav1.ObjectMeta{
					Name:      "foo",
					Namespace: "test",
					Labels: map[string]string{
						clusterv1.ClusterNameLabel: "valid-cluster",
					},
				},
			}
			initObjs = createMachineOwnerHierarchy(machine)

			vsphereMachine = &infrav1.VSphereMachine{
				ObjectMeta: metav1.ObjectMeta{
					Name:      "foo-vm",
					Namespace: "test",
					Labels: map[string]string{
						clusterv1.ClusterNameLabel: "valid-cluster",
					},
					OwnerReferences: []metav1.OwnerReference{{APIVersion: clusterv1.GroupVersion.String(), Kind: "Machine", Name: "foo"}},
				},
			}

			vsphereVM = &infrav1.VSphereVM{
				ObjectMeta: metav1.ObjectMeta{
					Name:      "foo",
					Namespace: "test",
					Finalizers: []string{
						infrav1.VMFinalizer,
					},
					Labels: map[string]string{
						clusterv1.ClusterNameLabel: "valid-cluster",
					},
					OwnerReferences: []metav1.OwnerReference{{APIVersion: infrav1.GroupVersion.String(), Kind: "VSphereMachine", Name: "foo-vm"}},
					// To make sure PatchHelper does not error out
					ResourceVersion: "1234",
				},
				Spec: infrav1.VSphereVMSpec{
					VirtualMachineCloneSpec: infrav1.VirtualMachineCloneSpec{
						Server:     simr.ServerURL().Host,
						Datacenter: "",
						Datastore:  "",
						Network:    netSpec,
					},
				},
				Status: infrav1.VSphereVMStatus{},
			}

			ipAddressClaim = &ipamv1.IPAddressClaim{
				TypeMeta: metav1.TypeMeta{
					Kind: "IPAddressClaim",
				},
				ObjectMeta: metav1.ObjectMeta{
					Name:      "foo-0-0",
					Namespace: "test",
					Finalizers: []string{
						infrav1.IPAddressClaimFinalizer,
					},
					OwnerReferences: []metav1.OwnerReference{{APIVersion: infrav1.GroupVersion.String(), Kind: "VSphereVM", Name: "foo"}},
				},
				Spec: ipamv1.IPAddressClaimSpec{
					PoolRef: corev1.TypedLocalObjectReference{
						APIGroup: &poolAPIGroup,
						Kind:     "IPAMPools",
						Name:     "my-ip-pool",
					},
				},
			}
		}
	}

	setupReconciler := func(vmService services.VirtualMachineService) vmReconciler {
		initObjs = append(initObjs, vsphereVM, vsphereMachine, machine, cluster, vsphereCluster, ipAddressClaim)
		controllerMgrContext := fake.NewControllerManagerContext(initObjs...)
		password, _ := simr.ServerURL().User.Password()
		controllerMgrContext.Password = password
		controllerMgrContext.Username = simr.ServerURL().User.Username()

		return vmReconciler{
			ControllerManagerContext:  controllerMgrContext,
			VMService:                 vmService,
			remoteClusterCacheTracker: tracker,
		}
	}

	t.Run("Waiting for static IP allocation", func(t *testing.T) {
		create(infrav1.NetworkSpec{
			Devices: []infrav1.NetworkDeviceSpec{
				{NetworkName: "nw-1"},
				{NetworkName: "nw-2"},
			},
		})()
		fakeVMSvc := new(fake_svc.VMService)
		fakeVMSvc.On("ReconcileVM", mock.Anything).Return(infrav1.VirtualMachine{
			Name:     vsphereVM.Name,
			BiosUUID: "265104de-1472-547c-b873-6dc7883fb6cb",
			State:    infrav1.VirtualMachineStatePending,
			Network:  nil,
		}, nil)
		r := setupReconciler(fakeVMSvc)
		_, err = r.Reconcile(context.Background(), ctrl.Request{NamespacedName: util.ObjectKey(vsphereVM)})
		g := NewWithT(t)
		g.Expect(err).NotTo(HaveOccurred())

		vm := &infrav1.VSphereVM{}
		vmKey := util.ObjectKey(vsphereVM)
		g.Expect(r.Client.Get(context.Background(), vmKey, vm)).NotTo(HaveOccurred())

		g.Expect(conditions.Has(vm, infrav1.VMProvisionedCondition)).To(BeTrue())
		vmProvisionCondition := conditions.Get(vm, infrav1.VMProvisionedCondition)
		g.Expect(vmProvisionCondition.Status).To(Equal(corev1.ConditionFalse))
		g.Expect(vmProvisionCondition.Reason).To(Equal(infrav1.WaitingForStaticIPAllocationReason))
	})

	t.Run("Waiting for IP addr allocation", func(t *testing.T) {
		create(infrav1.NetworkSpec{
			Devices: []infrav1.NetworkDeviceSpec{
				{NetworkName: "nw-1", DHCP4: true},
			},
		})()
		fakeVMSvc := new(fake_svc.VMService)
		fakeVMSvc.On("ReconcileVM", mock.Anything).Return(infrav1.VirtualMachine{
			Name:     vsphereVM.Name,
			BiosUUID: "265104de-1472-547c-b873-6dc7883fb6cb",
			State:    infrav1.VirtualMachineStateReady,
			Network: []infrav1.NetworkStatus{{
				Connected:   true,
				IPAddrs:     []string{}, // empty array to show waiting for IP address
				MACAddr:     "blah-mac",
				NetworkName: vsphereVM.Spec.Network.Devices[0].NetworkName,
			}},
		}, nil)
		r := setupReconciler(fakeVMSvc)
		_, err = r.Reconcile(context.Background(), ctrl.Request{NamespacedName: util.ObjectKey(vsphereVM)})
		g := NewWithT(t)
		g.Expect(err).NotTo(HaveOccurred())

		vm := &infrav1.VSphereVM{}
		vmKey := util.ObjectKey(vsphereVM)
		g.Expect(r.Client.Get(context.Background(), vmKey, vm)).NotTo(HaveOccurred())

		g.Expect(conditions.Has(vm, infrav1.VMProvisionedCondition)).To(BeTrue())
		vmProvisionCondition := conditions.Get(vm, infrav1.VMProvisionedCondition)
		g.Expect(vmProvisionCondition.Status).To(Equal(corev1.ConditionFalse))
		g.Expect(vmProvisionCondition.Reason).To(Equal(infrav1.WaitingForIPAllocationReason))
	})

	t.Run("Deleting a VM with IPAddressClaims", func(t *testing.T) {
		create(infrav1.NetworkSpec{
			Devices: []infrav1.NetworkDeviceSpec{
				{
					NetworkName: "nw-1",
					AddressesFromPools: []corev1.TypedLocalObjectReference{
						{
							APIGroup: &poolAPIGroup,
							Kind:     "IPAMPools",
							Name:     "my-ip-pool",
						},
					},
				},
			},
		})()
		vsphereVM.ObjectMeta.Finalizers = []string{infrav1.VMFinalizer}
		vsphereVM.ObjectMeta.DeletionTimestamp = &metav1.Time{Time: time.Now()}

		fakeVMSvc := new(fake_svc.VMService)
		fakeVMSvc.On("DestroyVM", mock.Anything).Return(reconcile.Result{}, infrav1.VirtualMachine{
			Name:     vsphereVM.Name,
			BiosUUID: "265104de-1472-547c-b873-6dc7883fb6cb",
			State:    infrav1.VirtualMachineStateNotFound,
			Network: []infrav1.NetworkStatus{{
				Connected:   true,
				IPAddrs:     []string{}, // empty array to show waiting for IP address
				MACAddr:     "blah-mac",
				NetworkName: vsphereVM.Spec.Network.Devices[0].NetworkName,
			}},
		}, nil)
		r := setupReconciler(fakeVMSvc)

		g := NewWithT(t)

		_, err := r.Reconcile(context.Background(), ctrl.Request{NamespacedName: util.ObjectKey(vsphereVM)})
		g.Expect(err).To(HaveOccurred())

		vm := &infrav1.VSphereVM{}
		vmKey := util.ObjectKey(vsphereVM)
		g.Expect(apierrors.IsNotFound(r.Client.Get(context.Background(), vmKey, vm))).To(BeTrue())

		claim := &ipamv1.IPAddressClaim{}
		ipacKey := util.ObjectKey(ipAddressClaim)
		g.Expect(r.Client.Get(context.Background(), ipacKey, claim)).NotTo(HaveOccurred())
		g.Expect(claim.ObjectMeta.Finalizers).NotTo(ContainElement(infrav1.IPAddressClaimFinalizer))
	})
}

func TestVmReconciler_WaitingForStaticIPAllocation(t *testing.T) {
	tests := []struct {
		name       string
		devices    []infrav1.NetworkDeviceSpec
		shouldWait bool
	}{
		{
			name:       "for one n/w device with DHCP set to true",
			devices:    []infrav1.NetworkDeviceSpec{{DHCP4: true, NetworkName: "nw-1"}},
			shouldWait: false,
		},
		{
			name: "for multiple n/w devices with DHCP set and unset",
			devices: []infrav1.NetworkDeviceSpec{
				{DHCP4: true, NetworkName: "nw-1"},
				{NetworkName: "nw-2"},
			},
			shouldWait: true,
		},
		{
			name: "for multiple n/w devices with static IP address specified",
			devices: []infrav1.NetworkDeviceSpec{
				{NetworkName: "nw-1", IPAddrs: []string{"192.168.1.2/32"}},
				{NetworkName: "nw-2"},
			},
			shouldWait: true,
		},
		{
			name: "for single n/w devices with DHCP4, DHCP6 & IP address unset",
			devices: []infrav1.NetworkDeviceSpec{
				{NetworkName: "nw-1"},
			},
			shouldWait: true,
		},
		{
			name: "for multiple n/w devices with DHCP4, DHCP6 & IP address unset",
			devices: []infrav1.NetworkDeviceSpec{
				{NetworkName: "nw-1"},
				{NetworkName: "nw-2"},
			},
			shouldWait: true,
		},
	}

	controllerManagerCtx := fake.NewControllerManagerContext()
	vmContext := fake.NewVMContext(context.Background(), controllerManagerCtx)
	r := vmReconciler{ControllerManagerContext: controllerManagerCtx}

	for _, tt := range tests {
		// Need to explicitly reinitialize test variable, looks odd, but needed
		tt := tt
		t.Run(tt.name, func(t *testing.T) {
			vmContext.VSphereVM.Spec.Network = infrav1.NetworkSpec{Devices: tt.devices}
			isWaiting := r.isWaitingForStaticIPAllocation(vmContext)
			g := NewWithT(t)
			g.Expect(isWaiting).To(Equal(tt.shouldWait))
		})
	}
}

func TestRetrievingVCenterCredentialsFromCluster(t *testing.T) {
	// initializing a fake server to replace the vSphere endpoint
	model := simulator.VPX()
	model.Host = 0

	simr, err := vcsim.NewBuilder().WithModel(model).Build()
	if err != nil {
		t.Fatalf("unable to create simulator: %s", err)
	}
	defer simr.Destroy()

	secret := &corev1.Secret{
		ObjectMeta: metav1.ObjectMeta{
			Name:      "creds-secret",
			Namespace: "test",
		},
		Data: map[string][]byte{
			identity.UsernameKey: []byte(simr.Username()),
			identity.PasswordKey: []byte(simr.Password()),
		},
	}

	vsphereCluster := &infrav1.VSphereCluster{
		ObjectMeta: metav1.ObjectMeta{
			Name:      "valid-vsphere-cluster",
			Namespace: "test",
		},
		Spec: infrav1.VSphereClusterSpec{
			IdentityRef: &infrav1.VSphereIdentityReference{
				Kind: infrav1.SecretKind,
				Name: secret.Name,
			},
		},
	}

	machine := &clusterv1.Machine{
		ObjectMeta: metav1.ObjectMeta{
			Name:      "foo",
			Namespace: "test",
			Labels: map[string]string{
				clusterv1.ClusterNameLabel: "valid-cluster",
			},
		},
	}

	vsphereMachine := &infrav1.VSphereMachine{
		ObjectMeta: metav1.ObjectMeta{
			Name:      "foo-vm",
			Namespace: "test",
			Labels: map[string]string{
				clusterv1.ClusterNameLabel: "valid-cluster",
			},
			OwnerReferences: []metav1.OwnerReference{{APIVersion: clusterv1.GroupVersion.String(), Kind: "Machine", Name: "foo"}},
		},
	}

	vsphereVM := &infrav1.VSphereVM{
		ObjectMeta: metav1.ObjectMeta{
			Name:      "foo",
			Namespace: "test",
			Labels: map[string]string{
				clusterv1.ClusterNameLabel: "valid-cluster",
			},
			OwnerReferences: []metav1.OwnerReference{{APIVersion: infrav1.GroupVersion.String(), Kind: "VSphereMachine", Name: "foo-vm"}},
			// To make sure PatchHelper does not error out
			ResourceVersion: "1234",
		},
		Spec: infrav1.VSphereVMSpec{
			VirtualMachineCloneSpec: infrav1.VirtualMachineCloneSpec{
				Server: simr.ServerURL().Host,
				Network: infrav1.NetworkSpec{
					Devices: []infrav1.NetworkDeviceSpec{
						{NetworkName: "nw-1"},
						{NetworkName: "nw-2"},
					},
				},
			},
		},
		Status: infrav1.VSphereVMStatus{},
	}

	t.Run("Retrieve credentials from cluster", func(t *testing.T) {
		cluster := &clusterv1.Cluster{
			ObjectMeta: metav1.ObjectMeta{
				Name:      "valid-cluster",
				Namespace: "test",
			},
			Spec: clusterv1.ClusterSpec{
				InfrastructureRef: &corev1.ObjectReference{
					Name: vsphereCluster.Name,
				},
			},
		}

		initObjs := createMachineOwnerHierarchy(machine)
		initObjs = append(initObjs, secret, vsphereVM, vsphereMachine, machine, cluster, vsphereCluster)
		controllerMgrContext := fake.NewControllerManagerContext(initObjs...)

<<<<<<< HEAD
		controllerContext := &context.ControllerContext{
			ControllerManagerContext: controllerMgrContext,
			Recorder:                 record.New(apirecord.NewFakeRecorder(100)),
			Logger:                   log.Log,
		}
		r := vmReconciler{ControllerContext: controllerContext}

		_, err = r.Reconcile(goctx.Background(), ctrl.Request{NamespacedName: util.ObjectKey(vsphereVM)})
=======
		r := vmReconciler{
			Recorder:                 apirecord.NewFakeRecorder(100),
			ControllerManagerContext: controllerMgrContext,
		}

		_, err = r.Reconcile(context.Background(), ctrl.Request{NamespacedName: util.ObjectKey(vsphereVM)})
>>>>>>> ea2dd153
		g := NewWithT(t)
		g.Expect(err).NotTo(HaveOccurred())

		vm := &infrav1.VSphereVM{}
		vmKey := util.ObjectKey(vsphereVM)
<<<<<<< HEAD
		g.Expect(r.Client.Get(goctx.Background(), vmKey, vm)).NotTo(HaveOccurred())
=======
		g.Expect(r.Client.Get(context.Background(), vmKey, vm)).NotTo(HaveOccurred())
>>>>>>> ea2dd153
		g.Expect(conditions.Has(vm, infrav1.VCenterAvailableCondition)).To(BeTrue())
		vCenterCondition := conditions.Get(vm, infrav1.VCenterAvailableCondition)
		g.Expect(vCenterCondition.Status).To(Equal(corev1.ConditionTrue))
	},
	)

	t.Run("Error if cluster infrastructureRef is nil", func(t *testing.T) {
		cluster := &clusterv1.Cluster{
			ObjectMeta: metav1.ObjectMeta{
				Name:      "valid-cluster",
				Namespace: "test",
			},

			// InfrastructureRef is nil so we should get an error.
			Spec: clusterv1.ClusterSpec{
				InfrastructureRef: nil,
			},
		}
		initObjs := createMachineOwnerHierarchy(machine)
		initObjs = append(initObjs, secret, vsphereVM, vsphereMachine, machine, cluster, vsphereCluster)
		controllerMgrContext := fake.NewControllerManagerContext(initObjs...)

<<<<<<< HEAD
		controllerContext := &context.ControllerContext{
			ControllerManagerContext: controllerMgrContext,
			Recorder:                 record.New(apirecord.NewFakeRecorder(100)),
			Logger:                   log.Log,
		}
		r := vmReconciler{ControllerContext: controllerContext}

		_, err = r.Reconcile(goctx.Background(), ctrl.Request{NamespacedName: util.ObjectKey(vsphereVM)})
=======
		r := vmReconciler{
			Recorder:                 apirecord.NewFakeRecorder(100),
			ControllerManagerContext: controllerMgrContext,
		}

		_, err = r.Reconcile(context.Background(), ctrl.Request{NamespacedName: util.ObjectKey(vsphereVM)})
>>>>>>> ea2dd153
		g := NewWithT(t)
		g.Expect(err).To(HaveOccurred())
	},
	)
}

func Test_reconcile(t *testing.T) {
	ns := "test"
	vsphereCluster := &infrav1.VSphereCluster{
		ObjectMeta: metav1.ObjectMeta{
			Name:      "valid-vsphere-cluster",
			Namespace: ns,
		},
		Spec: infrav1.VSphereClusterSpec{},
	}
	machine := &clusterv1.Machine{
		ObjectMeta: metav1.ObjectMeta{
			Name:      "foo",
			Namespace: ns,
			Labels: map[string]string{
				clusterv1.ClusterNameLabel: "valid-cluster",
			},
		},
	}
	vsphereVM := &infrav1.VSphereVM{
		TypeMeta: metav1.TypeMeta{
			APIVersion: infrav1.GroupVersion.String(),
			Kind:       "VSphereVM",
		},
		ObjectMeta: metav1.ObjectMeta{
			Name:      "foo",
			Namespace: ns,
			Labels: map[string]string{
				clusterv1.ClusterNameLabel: "valid-cluster",
			},
			OwnerReferences: []metav1.OwnerReference{{APIVersion: infrav1.GroupVersion.String(), Kind: "VSphereMachine", Name: "foo-vm"}},
			Finalizers:      []string{infrav1.VMFinalizer},
		},
		Spec: infrav1.VSphereVMSpec{},
	}

	setupReconciler := func(vmService services.VirtualMachineService, initObjs ...client.Object) vmReconciler {
		return vmReconciler{
			Recorder:                 apirecord.NewFakeRecorder(100),
			ControllerManagerContext: fake.NewControllerManagerContext(initObjs...),
			VMService:                vmService,
		}
	}

	t.Run("during VM creation", func(t *testing.T) {
		initObjs := []client.Object{vsphereCluster, machine, vsphereVM}
		t.Run("when info cannot be fetched", func(t *testing.T) {
			t.Run("when anti affinity feature gate is turned off", func(t *testing.T) {
				fakeVMSvc := new(fake_svc.VMService)
				fakeVMSvc.On("ReconcileVM", mock.Anything).Return(infrav1.VirtualMachine{
					Name:     vsphereVM.Name,
					BiosUUID: "265104de-1472-547c-b873-6dc7883fb6cb",
					State:    infrav1.VirtualMachineStateReady,
				}, nil)
				r := setupReconciler(fakeVMSvc, initObjs...)
				_, err := r.reconcile(ctx, &capvcontext.VMContext{
					ControllerManagerContext: r.ControllerManagerContext,
					VSphereVM:                vsphereVM,
				}, fetchClusterModuleInput{
					VSphereCluster: vsphereCluster,
					Machine:        machine,
				})

				g := NewWithT(t)
				g.Expect(err).NotTo(HaveOccurred())
			})

			t.Run("when anti affinity feature gate is turned on", func(t *testing.T) {
				_ = feature.MutableGates.Set("NodeAntiAffinity=true")
				r := setupReconciler(new(fake_svc.VMService), initObjs...)
				_, err := r.reconcile(ctx, &capvcontext.VMContext{
					ControllerManagerContext: r.ControllerManagerContext,
					VSphereVM:                vsphereVM,
				}, fetchClusterModuleInput{
					VSphereCluster: vsphereCluster,
					Machine:        machine,
				})

				g := NewWithT(t)
				g.Expect(err).To(HaveOccurred())
			})
		})

		t.Run("when info can be fetched", func(t *testing.T) {
			objsWithHierarchy := initObjs
			objsWithHierarchy = append(objsWithHierarchy, createMachineOwnerHierarchy(machine)...)
			fakeVMSvc := new(fake_svc.VMService)
			fakeVMSvc.On("ReconcileVM", mock.Anything).Return(infrav1.VirtualMachine{
				Name:     vsphereVM.Name,
				BiosUUID: "265104de-1472-547c-b873-6dc7883fb6cb",
				State:    infrav1.VirtualMachineStateReady,
				VMRef:    "VirtualMachine:vm-129",
			}, nil)

			r := setupReconciler(fakeVMSvc, objsWithHierarchy...)
			_, err := r.reconcile(ctx, &capvcontext.VMContext{
				ControllerManagerContext: r.ControllerManagerContext,
				VSphereVM:                vsphereVM,
			}, fetchClusterModuleInput{
				VSphereCluster: vsphereCluster,
				Machine:        machine,
			})

			g := NewWithT(t)
			g.Expect(err).NotTo(HaveOccurred())
			g.Expect(vsphereVM.Status.VMRef).To(Equal("VirtualMachine:vm-129"))
		})
	})

	t.Run("during VM deletion", func(t *testing.T) {
		deletedVM := vsphereVM.DeepCopy()
		deletedVM.DeletionTimestamp = &metav1.Time{Time: time.Now()}
		deletedVM.Finalizers = append(deletedVM.Finalizers, "keep-this-for-the-test")

		fakeVMSvc := new(fake_svc.VMService)
		fakeVMSvc.On("DestroyVM", mock.Anything).Return(reconcile.Result{}, infrav1.VirtualMachine{
			Name:     deletedVM.Name,
			BiosUUID: "265104de-1472-547c-b873-6dc7883fb6cb",
			State:    infrav1.VirtualMachineStateNotFound,
		}, nil)

		initObjs := []client.Object{vsphereCluster, machine, deletedVM}
		t.Run("when info can be fetched", func(t *testing.T) {
			objsWithHierarchy := initObjs
			objsWithHierarchy = append(objsWithHierarchy, createMachineOwnerHierarchy(machine)...)

			r := setupReconciler(fakeVMSvc, objsWithHierarchy...)
			_, err := r.reconcile(ctx, &capvcontext.VMContext{
				ControllerManagerContext: r.ControllerManagerContext,
				VSphereVM:                deletedVM,
			}, fetchClusterModuleInput{
				VSphereCluster: vsphereCluster,
				Machine:        machine,
			})

			g := NewWithT(t)
			g.Expect(err).NotTo(HaveOccurred())
		})

		t.Run("when info cannot be fetched", func(t *testing.T) {
			r := setupReconciler(fakeVMSvc, initObjs...)
			_, err := r.reconcile(ctx, &capvcontext.VMContext{
				ControllerManagerContext: r.ControllerManagerContext,
				VSphereVM:                deletedVM,
			}, fetchClusterModuleInput{
				VSphereCluster: vsphereCluster,
				Machine:        machine,
			})

			g := NewWithT(t)
			// Assertion to verify that cluster module info is not mandatory
			g.Expect(err).NotTo(HaveOccurred())
		})
	})
}

func createMachineOwnerHierarchy(machine *clusterv1.Machine) []client.Object {
	machine.OwnerReferences = []metav1.OwnerReference{
		{
			APIVersion: clusterv1.GroupVersion.String(),
			Kind:       "MachineSet",
			Name:       fmt.Sprintf("%s-ms", machine.Name),
		},
	}

	var (
		objs           []client.Object
		clusterName, _ = machine.Labels[clusterv1.ClusterNameLabel]
	)

	objs = append(
		objs,
		&clusterv1.MachineSet{
			ObjectMeta: metav1.ObjectMeta{
				Name:      fmt.Sprintf("%s-ms", machine.Name),
				Namespace: machine.Namespace,
				Labels: map[string]string{
					clusterv1.ClusterNameLabel: clusterName,
				},
				OwnerReferences: []metav1.OwnerReference{
					{
						APIVersion: clusterv1.GroupVersion.String(),
						Kind:       "MachineDeployment",
						Name:       fmt.Sprintf("%s-md", machine.Name),
					},
				},
			},
		},
		&clusterv1.MachineDeployment{
			ObjectMeta: metav1.ObjectMeta{
				Name:      fmt.Sprintf("%s-md", machine.Name),
				Namespace: machine.Namespace,
				Labels: map[string]string{
					clusterv1.ClusterNameLabel: clusterName,
				},
			},
		})
	return objs
}<|MERGE_RESOLUTION|>--- conflicted
+++ resolved
@@ -476,33 +476,18 @@
 		initObjs = append(initObjs, secret, vsphereVM, vsphereMachine, machine, cluster, vsphereCluster)
 		controllerMgrContext := fake.NewControllerManagerContext(initObjs...)
 
-<<<<<<< HEAD
-		controllerContext := &context.ControllerContext{
-			ControllerManagerContext: controllerMgrContext,
-			Recorder:                 record.New(apirecord.NewFakeRecorder(100)),
-			Logger:                   log.Log,
-		}
-		r := vmReconciler{ControllerContext: controllerContext}
-
-		_, err = r.Reconcile(goctx.Background(), ctrl.Request{NamespacedName: util.ObjectKey(vsphereVM)})
-=======
 		r := vmReconciler{
 			Recorder:                 apirecord.NewFakeRecorder(100),
 			ControllerManagerContext: controllerMgrContext,
 		}
 
 		_, err = r.Reconcile(context.Background(), ctrl.Request{NamespacedName: util.ObjectKey(vsphereVM)})
->>>>>>> ea2dd153
 		g := NewWithT(t)
 		g.Expect(err).NotTo(HaveOccurred())
 
 		vm := &infrav1.VSphereVM{}
 		vmKey := util.ObjectKey(vsphereVM)
-<<<<<<< HEAD
-		g.Expect(r.Client.Get(goctx.Background(), vmKey, vm)).NotTo(HaveOccurred())
-=======
 		g.Expect(r.Client.Get(context.Background(), vmKey, vm)).NotTo(HaveOccurred())
->>>>>>> ea2dd153
 		g.Expect(conditions.Has(vm, infrav1.VCenterAvailableCondition)).To(BeTrue())
 		vCenterCondition := conditions.Get(vm, infrav1.VCenterAvailableCondition)
 		g.Expect(vCenterCondition.Status).To(Equal(corev1.ConditionTrue))
@@ -525,23 +510,12 @@
 		initObjs = append(initObjs, secret, vsphereVM, vsphereMachine, machine, cluster, vsphereCluster)
 		controllerMgrContext := fake.NewControllerManagerContext(initObjs...)
 
-<<<<<<< HEAD
-		controllerContext := &context.ControllerContext{
-			ControllerManagerContext: controllerMgrContext,
-			Recorder:                 record.New(apirecord.NewFakeRecorder(100)),
-			Logger:                   log.Log,
-		}
-		r := vmReconciler{ControllerContext: controllerContext}
-
-		_, err = r.Reconcile(goctx.Background(), ctrl.Request{NamespacedName: util.ObjectKey(vsphereVM)})
-=======
 		r := vmReconciler{
 			Recorder:                 apirecord.NewFakeRecorder(100),
 			ControllerManagerContext: controllerMgrContext,
 		}
 
 		_, err = r.Reconcile(context.Background(), ctrl.Request{NamespacedName: util.ObjectKey(vsphereVM)})
->>>>>>> ea2dd153
 		g := NewWithT(t)
 		g.Expect(err).To(HaveOccurred())
 	},
