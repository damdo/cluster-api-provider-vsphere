/*
Copyright 2019 The Kubernetes Authors.

Licensed under the Apache License, Version 2.0 (the "License");
you may not use this file except in compliance with the License.
You may obtain a copy of the License at

    http://www.apache.org/licenses/LICENSE-2.0

Unless required by applicable law or agreed to in writing, software
distributed under the License is distributed on an "AS IS" BASIS,
WITHOUT WARRANTIES OR CONDITIONS OF ANY KIND, either express or implied.
See the License for the specific language governing permissions and
limitations under the License.
*/

package govmomi

import (
	"context"
	"encoding/base64"
	"fmt"
	"net/http"
	"time"

	"github.com/pkg/errors"
	"github.com/vmware/govmomi/object"
	"github.com/vmware/govmomi/pbm"
	pbmTypes "github.com/vmware/govmomi/pbm/types"
	"github.com/vmware/govmomi/property"
	"github.com/vmware/govmomi/vapi/rest"
	"github.com/vmware/govmomi/vim25/mo"
	"github.com/vmware/govmomi/vim25/types"
	corev1 "k8s.io/api/core/v1"
	apitypes "k8s.io/apimachinery/pkg/types"
	clusterv1 "sigs.k8s.io/cluster-api/api/v1beta1"
	bootstrapv1 "sigs.k8s.io/cluster-api/bootstrap/kubeadm/api/v1beta1"
	"sigs.k8s.io/cluster-api/util/conditions"
	ctrl "sigs.k8s.io/controller-runtime"
	"sigs.k8s.io/controller-runtime/pkg/reconcile"

	infrav1 "sigs.k8s.io/cluster-api-provider-vsphere/apis/v1beta1"
	capvcontext "sigs.k8s.io/cluster-api-provider-vsphere/pkg/context"
	"sigs.k8s.io/cluster-api-provider-vsphere/pkg/services/govmomi/cluster"
	"sigs.k8s.io/cluster-api-provider-vsphere/pkg/services/govmomi/clustermodules"
	"sigs.k8s.io/cluster-api-provider-vsphere/pkg/services/govmomi/extra"
	"sigs.k8s.io/cluster-api-provider-vsphere/pkg/services/govmomi/ipam"
	govmominet "sigs.k8s.io/cluster-api-provider-vsphere/pkg/services/govmomi/net"
	"sigs.k8s.io/cluster-api-provider-vsphere/pkg/services/govmomi/pci"
	"sigs.k8s.io/cluster-api-provider-vsphere/pkg/util"
)

// VMService provdes API to interact with the VMs using govmomi.
type VMService struct{}

// ReconcileVM makes sure that the VM is in the desired state by:
//  1. Creating the VM if it does not exist, then...
//  2. Updating the VM with the bootstrap data, such as the cloud-init meta and user data, before...
//  3. Powering on the VM, and finally...
//  4. Returning the real-time state of the VM to the caller
func (vms *VMService) ReconcileVM(ctx context.Context, vmCtx *capvcontext.VMContext) (vm infrav1.VirtualMachine, _ error) {
	// Initialize the result.
	vm = infrav1.VirtualMachine{
		Name:  vmCtx.VSphereVM.Name,
		State: infrav1.VirtualMachineStatePending,
	}

	// If there is an in-flight task associated with this VM then do not
	// reconcile the VM until the task is completed.
	if inFlight, err := reconcileInFlightTask(ctx, vmCtx); err != nil || inFlight {
		return vm, err
	}

	// This deferred function will trigger a reconcile event for the
	// VSphereVM resource once its associated task completes. If
	// there is no task for the VSphereVM resource then no reconcile
	// event is triggered.
	defer reconcileVSphereVMOnTaskCompletion(ctx, vmCtx)

	// Before going further, we need the VM's managed object reference.
	vmRef, err := findVM(ctx, vmCtx)
	if err != nil {
		if !isNotFound(err) {
			return vm, err
		}

		// If the machine was not found by BIOS UUID, it could mean that the machine got deleted from vcenter directly,
		// but sometimes this error is transient, for instance, if the storage was temporarily disconnected but
		// later recovered, the machine will recover from this error.
		if wasNotFoundByBIOSUUID(err) {
			conditions.MarkFalse(vmCtx.VSphereVM, infrav1.VMProvisionedCondition, infrav1.NotFoundByBIOSUUIDReason, clusterv1.ConditionSeverityWarning, err.Error())
			vm.State = infrav1.VirtualMachineStateNotFound
			return vm, err
		}

		// Otherwise, this is a new machine and the VM should be created.
		// NOTE: We are setting this condition only in case it does not exist, so we avoid to get flickering LastConditionTime
		// in case of cloning errors or powering on errors.
		if !conditions.Has(vmCtx.VSphereVM, infrav1.VMProvisionedCondition) {
			conditions.MarkFalse(vmCtx.VSphereVM, infrav1.VMProvisionedCondition, infrav1.CloningReason, clusterv1.ConditionSeverityInfo, "")
		}

		// Get the bootstrap data.
		bootstrapData, format, err := vms.getBootstrapData(ctx, vmCtx)
		if err != nil {
			conditions.MarkFalse(vmCtx.VSphereVM, infrav1.VMProvisionedCondition, infrav1.CloningFailedReason, clusterv1.ConditionSeverityWarning, err.Error())
			return vm, err
		}

		// Create the VM.
		err = createVM(ctx, vmCtx, bootstrapData, format)
		if err != nil {
			conditions.MarkFalse(vmCtx.VSphereVM, infrav1.VMProvisionedCondition, infrav1.CloningFailedReason, clusterv1.ConditionSeverityWarning, err.Error())
			return vm, err
		}
		return vm, nil
	}

	//
	// At this point we know the VM exists, so it needs to be updated.
	//

	// Create a new virtualMachineContext to reconcile the VM.
	virtualMachineCtx := &virtualMachineContext{
		VMContext: *vmCtx,
		Obj:       object.NewVirtualMachine(vmCtx.Session.Client.Client, vmRef),
		Ref:       vmRef,
		State:     &vm,
	}
	vm.VMRef = vmRef.String()

	vms.reconcileUUID(ctx, virtualMachineCtx)

	if ok, err := vms.reconcileHardwareVersion(ctx, virtualMachineCtx); err != nil || !ok {
		return vm, err
	}

	if err := vms.reconcilePCIDevices(ctx, virtualMachineCtx); err != nil {
		return vm, err
	}

	if err := vms.reconcileNetworkStatus(ctx, virtualMachineCtx); err != nil {
		return vm, err
	}

	if ok, err := vms.reconcileIPAddresses(ctx, virtualMachineCtx); err != nil || !ok {
		return vm, err
	}

	if ok, err := vms.reconcileMetadata(ctx, virtualMachineCtx); err != nil || !ok {
		return vm, err
	}

	if err := vms.reconcileStoragePolicy(ctx, virtualMachineCtx); err != nil {
		return vm, err
	}

	if ok, err := vms.reconcileVMGroupInfo(ctx, virtualMachineCtx); err != nil || !ok {
		return vm, err
	}

	if err := vms.reconcileClusterModuleMembership(ctx, virtualMachineCtx); err != nil {
		return vm, err
	}

	if ok, err := vms.reconcilePowerState(ctx, virtualMachineCtx); err != nil || !ok {
		return vm, err
	}

	if err := vms.reconcileHostInfo(ctx, virtualMachineCtx); err != nil {
		return vm, err
	}

	if err := vms.reconcileTags(ctx, virtualMachineCtx); err != nil {
		conditions.MarkFalse(vmCtx.VSphereVM, infrav1.VMProvisionedCondition, infrav1.TagsAttachmentFailedReason, clusterv1.ConditionSeverityError, err.Error())
		return vm, err
	}

	vm.State = infrav1.VirtualMachineStateReady
	return vm, nil
}

// DestroyVM powers off and destroys a virtual machine.
func (vms *VMService) DestroyVM(ctx context.Context, vmCtx *capvcontext.VMContext) (reconcile.Result, infrav1.VirtualMachine, error) {
	log := ctrl.LoggerFrom(ctx)

	vm := infrav1.VirtualMachine{
		Name:  vmCtx.VSphereVM.Name,
		State: infrav1.VirtualMachineStatePending,
	}

	// If there is an in-flight task associated with this VM then do not
	// reconcile the VM until the task is completed.
	if inFlight, err := reconcileInFlightTask(ctx, vmCtx); err != nil || inFlight {
		return reconcile.Result{}, vm, err
	}

	// This deferred function will trigger a reconcile event for the
	// VSphereVM resource once its associated task completes. If
	// there is no task for the VSphereVM resource then no reconcile
	// event is triggered.
	defer reconcileVSphereVMOnTaskCompletion(ctx, vmCtx)

	// Before going further, we need the VM's managed object reference.
	vmRef, err := findVM(ctx, vmCtx)
	if err != nil {
		// If the VM's MoRef could not be found then the VM no longer exists. This
		// is the desired state.
		if isNotFound(err) || isFolderNotFound(err) {
			vm.State = infrav1.VirtualMachineStateNotFound
			return reconcile.Result{}, vm, nil
		}
		return reconcile.Result{}, vm, err
	}

	//
	// At this point we know the VM exists, so it needs to be destroyed.
	//

	// Create a new virtualMachineContext to reconcile the VM.
	virtualMachineCtx := &virtualMachineContext{
		VMContext: *vmCtx,
		Obj:       object.NewVirtualMachine(vmCtx.Session.Client.Client, vmRef),
		Ref:       vmRef,
		State:     &vm,
	}

	// Shut down the VM
	powerState, err := vms.getPowerState(ctx, virtualMachineCtx)
	if err != nil {
		return reconcile.Result{}, vm, err
	}

	if powerState == infrav1.VirtualMachinePowerStatePoweredOn {
		// Trigger the soft power off and set the condition.
		softPowerOffPending, err := vms.triggerSoftPowerOff(ctx, virtualMachineCtx)
		if err != nil {
			return reconcile.Result{}, vm, err
		}

		if softPowerOffPending {
			// Return to reconcile later when we have a pending soft power off operation.
			return reconcile.Result{RequeueAfter: time.Second * 20}, vm, nil
		}

		// Hard shut off VM.
		task, err := virtualMachineCtx.Obj.PowerOff(ctx)
		if err != nil {
			return reconcile.Result{}, vm, err
		}

		virtualMachineCtx.VSphereVM.Status.TaskRef = task.Reference().Value
		if err = virtualMachineCtx.Patch(ctx); err != nil {
			return reconcile.Result{}, vm, errors.Wrapf(err, "failed to patch VSphereVM")
		}

		log.Info("Wait for VM to be powered off")
		return reconcile.Result{}, vm, nil
	}

	// Only set the GuestPowerOffCondition to true when the guest shutdown has been initiated.
	if conditions.Has(virtualMachineCtx.VSphereVM, infrav1.GuestSoftPowerOffSucceededCondition) {
		conditions.MarkTrue(virtualMachineCtx.VSphereVM, infrav1.GuestSoftPowerOffSucceededCondition)
	}

<<<<<<< HEAD
	ctx.Logger.Info("VM is powered off", "vmref", vmRef.Reference())
	if ctx.ClusterModuleInfo != nil {
		provider := clustermodules.NewProvider(ctx.Session.TagManager.Client)
		err := provider.RemoveMoRefFromModule(ctx, *ctx.ClusterModuleInfo, vmCtx.Ref)
=======
	log.Info("VM is powered off")
	if vmCtx.ClusterModuleInfo != nil {
		log := log.WithValues("moduleUUID", *vmCtx.ClusterModuleInfo)
		ctx := ctrl.LoggerInto(ctx, log)

		provider := clustermodules.NewProvider(vmCtx.Session.TagManager.Client)
		err := provider.RemoveMoRefFromModule(ctx, *vmCtx.ClusterModuleInfo, virtualMachineCtx.Ref)
>>>>>>> ea2dd153
		if err != nil && !rest.IsStatusError(err, http.StatusNotFound) {
			return reconcile.Result{}, vm, err
		}
		vmCtx.VSphereVM.Status.ModuleUUID = nil
	}

	// At this point the VM is not powered on and can be destroyed. Store the
	// destroy task's reference and return a requeue error.
	log.Info("Destroying vm")
	task, err := virtualMachineCtx.Obj.Destroy(ctx)
	if err != nil {
		return reconcile.Result{}, vm, err
	}
	vmCtx.VSphereVM.Status.TaskRef = task.Reference().Value
	log.Info("Wait for VM to be destroyed")
	return reconcile.Result{}, vm, nil
}

func (vms *VMService) reconcileNetworkStatus(ctx context.Context, virtualMachineCtx *virtualMachineContext) error {
	netStatus, err := vms.getNetworkStatus(ctx, virtualMachineCtx)
	if err != nil {
		return err
	}
	virtualMachineCtx.State.Network = netStatus
	return nil
}

// reconcileIPAddresses works to check that all the IPAddressClaim objects for the
// VSphereVM object have been bound.
// This function is a no-op if the VSphereVM has no associated IPAddressClaims.
// A discovered IPAddress is expected to contain a valid IP, Prefix and Gateway.
func (vms *VMService) reconcileIPAddresses(ctx context.Context, virtualMachineCtx *virtualMachineContext) (bool, error) {
	ipamState, err := ipam.BuildState(ctx, virtualMachineCtx.VMContext, virtualMachineCtx.State.Network)
	if err != nil && !errors.Is(err, ipam.ErrWaitingForIPAddr) {
		return false, err
	}
	if errors.Is(err, ipam.ErrWaitingForIPAddr) {
		conditions.MarkFalse(virtualMachineCtx.VSphereVM, infrav1.VMProvisionedCondition, infrav1.WaitingForIPAddressReason, clusterv1.ConditionSeverityInfo, err.Error())
		return false, nil
	}
	virtualMachineCtx.IPAMState = ipamState
	return true, nil
}

func (vms *VMService) reconcileMetadata(ctx context.Context, virtualMachineCtx *virtualMachineContext) (bool, error) {
	log := ctrl.LoggerFrom(ctx)

	existingMetadata, err := vms.getMetadata(ctx, virtualMachineCtx)
	if err != nil {
		return false, err
	}

	newMetadata, err := util.GetMachineMetadata(virtualMachineCtx.VSphereVM.Name, *virtualMachineCtx.VSphereVM, virtualMachineCtx.IPAMState, virtualMachineCtx.State.Network...)
	if err != nil {
		return false, err
	}

	// If the metadata is the same then return early.
	if string(newMetadata) == existingMetadata {
		return true, nil
	}

	log.Info("Updating VM metadata")
	taskRef, err := vms.setMetadata(ctx, virtualMachineCtx, newMetadata)
	if err != nil {
		return false, errors.Wrapf(err, "unable to set metadata on vm %s", ctx)
	}

	virtualMachineCtx.VSphereVM.Status.TaskRef = taskRef
	log.Info("Wait for VM metadata to be updated")
	return false, nil
}

func (vms *VMService) reconcilePowerState(ctx context.Context, virtualMachineCtx *virtualMachineContext) (bool, error) {
	log := ctrl.LoggerFrom(ctx)

	powerState, err := vms.getPowerState(ctx, virtualMachineCtx)
	if err != nil {
		return false, err
	}
	switch powerState {
	case infrav1.VirtualMachinePowerStatePoweredOff:
		log.Info("Powering on VM")
		task, err := virtualMachineCtx.Obj.PowerOn(ctx)
		if err != nil {
			conditions.MarkFalse(virtualMachineCtx.VSphereVM, infrav1.VMProvisionedCondition, infrav1.PoweringOnFailedReason, clusterv1.ConditionSeverityWarning, err.Error())
			return false, errors.Wrapf(err, "failed to trigger power on op for vm %s", ctx)
		}
		conditions.MarkFalse(virtualMachineCtx.VSphereVM, infrav1.VMProvisionedCondition, infrav1.PoweringOnReason, clusterv1.ConditionSeverityInfo, "")

		// Update the VSphereVM.Status.TaskRef to track the power-on task.
		virtualMachineCtx.VSphereVM.Status.TaskRef = task.Reference().Value
		if err = virtualMachineCtx.Patch(ctx); err != nil {
			return false, errors.Wrapf(err, "failed to patch VSphereVM")
		}

		// Once the VM is successfully powered on, a reconcile request should be
		// triggered once the VM reports IP addresses are available.
		reconcileVSphereVMWhenNetworkIsReady(ctx, virtualMachineCtx, task)

		log.Info("Wait for VM to be powered on")
		return false, nil
	case infrav1.VirtualMachinePowerStatePoweredOn:
		log.Info("VM is powered on")
		return true, nil
	default:
		return false, errors.Errorf("unexpected power state %q for vm %s", powerState, ctx)
	}
}

func (vms *VMService) reconcileStoragePolicy(ctx context.Context, virtualMachineCtx *virtualMachineContext) error {
	log := ctrl.LoggerFrom(ctx)

	if virtualMachineCtx.VSphereVM.Spec.StoragePolicyName == "" {
		log.V(5).Info("Storage policy not defined. skipping reconcile storage policy")
		return nil
	}

	// return early if the VM is already powered on
	powerState, err := vms.getPowerState(ctx, virtualMachineCtx)
	if err != nil {
		return err
	}
	if powerState == infrav1.VirtualMachinePowerStatePoweredOn {
		log.Info("VM powered on. Skipping reconcile storage policy")
		return nil
	}

	pbmClient, err := pbm.NewClient(ctx, virtualMachineCtx.Session.Client.Client)
	if err != nil {
		return errors.Wrap(err, "unable to create pbm client")
	}
	storageProfileID, err := pbmClient.ProfileIDByName(ctx, virtualMachineCtx.VSphereVM.Spec.StoragePolicyName)
	if err != nil {
		return errors.Wrap(err, "unable to retrieve storage profile ID")
	}

	var changes []types.BaseVirtualDeviceConfigSpec
	devices, err := virtualMachineCtx.Obj.Device(ctx)
	if err != nil {
		return err
	}

	disksRefs := make([]pbmTypes.PbmServerObjectRef, 0)
	// diskMap is just an auxiliar map so we don't need to iterate over and over disks to get their configs
	// if we realize they are not on the right storage policy
	diskMap := make(map[string]*types.VirtualDisk)

	disks := devices.SelectByType((*types.VirtualDisk)(nil))

	// We iterate over disks and create an array of disks refs, so we just need to make a single call
	// against vCenter, instead of one call per disk
	// the diskMap is an auxiliar way of, besides the disksRefs, we have a "searchable" disk configuration
	// in case we need to reconfigure a disk, to get its config
	for _, d := range disks {
<<<<<<< HEAD
		disk := d.(*types.VirtualDisk) //nolint:forcetypeassert
		// entities associated with storage policy has key in the form <vm-ID>:<disk>
		diskID := fmt.Sprintf("%s:%d", ctx.Obj.Reference().Value, disk.Key)
		diskMap[diskID] = disk

		disksRefs = append(disksRefs, pbmTypes.PbmServerObjectRef{
			ObjectType: string(pbmTypes.PbmObjectTypeVirtualDiskId),
			Key:        diskID,
		})
	}

	diskObjects, err := pbmClient.QueryAssociatedProfiles(ctx, disksRefs)
	if err != nil {
		return errors.Wrap(err, "unable to query disks associated profiles")
	}

	// Ensure storage policy is set correctly for all disks of the VM
	for k := range diskObjects {
		if !isStoragePolicyIDPresent(storageProfileID, diskObjects[k]) {
			ctx.Logger.V(5).Info("storage policy not found on disk, adding for reconciliation", "disk", diskObjects[k].Object.Key)
=======
		disk := d.(*types.VirtualDisk)
		// entities associated with storage policy has key in the form <vm-ID>:<disk>
		diskID := fmt.Sprintf("%s:%d", virtualMachineCtx.Obj.Reference().Value, disk.Key)
		diskMap[diskID] = disk

		disksRefs = append(disksRefs, pbmTypes.PbmServerObjectRef{
			ObjectType: string(pbmTypes.PbmObjectTypeVirtualDiskId),
			Key:        diskID,
		})
	}

	diskObjects, err := pbmClient.QueryAssociatedProfiles(ctx, disksRefs)
	if err != nil {
		return errors.Wrap(err, "unable to query disks associated profiles")
	}

	// Ensure storage policy is set correctly for all disks of the VM
	for k := range diskObjects {
		if !isStoragePolicyIDPresent(storageProfileID, diskObjects[k]) {
			log.V(5).Info("Storage policy not found on disk, adding for reconciliation", "disk", diskObjects[k].Object.Key)
>>>>>>> ea2dd153
			config := &types.VirtualDeviceConfigSpec{
				Operation: types.VirtualDeviceConfigSpecOperationEdit,
				Device:    diskMap[diskObjects[k].Object.Key],
				Profile: []types.BaseVirtualMachineProfileSpec{
					&types.VirtualMachineDefinedProfileSpec{ProfileId: storageProfileID},
				},
			}
			changes = append(changes, config)
		}
	}

	// If there are pending changes for Storage Policies, do it before moving next
	if len(changes) > 0 {
		task, err := virtualMachineCtx.Obj.Reconfigure(ctx, types.VirtualMachineConfigSpec{
			VmProfile: []types.BaseVirtualMachineProfileSpec{
				&types.VirtualMachineDefinedProfileSpec{ProfileId: storageProfileID},
			},
			DeviceChange: changes,
		})
		if err != nil {
			return errors.Wrapf(err, "unable to set storagePolicy on vm %s", ctx)
		}
		virtualMachineCtx.VSphereVM.Status.TaskRef = task.Reference().Value
	}
	return nil
}

func (vms *VMService) reconcileUUID(ctx context.Context, virtualMachineCtx *virtualMachineContext) {
	virtualMachineCtx.State.BiosUUID = virtualMachineCtx.Obj.UUID(ctx)
}

func (vms *VMService) reconcileHardwareVersion(ctx context.Context, virtualMachineCtx *virtualMachineContext) (bool, error) {
	log := ctrl.LoggerFrom(ctx)

	if virtualMachineCtx.VSphereVM.Spec.HardwareVersion != "" {
		var virtualMachine mo.VirtualMachine
		if err := virtualMachineCtx.Obj.Properties(ctx, virtualMachineCtx.Obj.Reference(), []string{"config.version"}, &virtualMachine); err != nil {
			return false, errors.Wrapf(err, "error getting guestInfo version information from VM %s", virtualMachineCtx.VSphereVM.Name)
		}
		toUpgrade, err := util.LessThan(virtualMachine.Config.Version, virtualMachineCtx.VSphereVM.Spec.HardwareVersion)
		if err != nil {
			return false, errors.Wrapf(err, "failed to parse hardware version")
		}
		if toUpgrade {
			log.Info("Upgrading hardware version", "fromVersion", virtualMachine.Config.Version, "toVersion", virtualMachineCtx.VSphereVM.Spec.HardwareVersion)
			task, err := virtualMachineCtx.Obj.UpgradeVM(ctx, virtualMachineCtx.VSphereVM.Spec.HardwareVersion)
			if err != nil {
				return false, errors.Wrapf(err, "error trigging upgrade op for machine %s", ctx)
			}
			virtualMachineCtx.VSphereVM.Status.TaskRef = task.Reference().Value
			return false, nil
		}
	}
	return true, nil
}

func (vms *VMService) reconcilePCIDevices(ctx context.Context, virtualMachineCtx *virtualMachineContext) error {
	log := ctrl.LoggerFrom(ctx)

	if expectedPciDevices := virtualMachineCtx.VSphereVM.Spec.VirtualMachineCloneSpec.PciDevices; len(expectedPciDevices) != 0 {
		specsToBeAdded, err := pci.CalculateDevicesToBeAdded(ctx, virtualMachineCtx.Obj, expectedPciDevices)
		if err != nil {
			return err
		}

		if len(specsToBeAdded) == 0 {
			if conditions.Has(virtualMachineCtx.VSphereVM, infrav1.PCIDevicesDetachedCondition) {
				conditions.Delete(virtualMachineCtx.VSphereVM, infrav1.PCIDevicesDetachedCondition)
			}
			log.V(5).Info("No new PCI devices to be added")
			return nil
		}

		powerState, err := virtualMachineCtx.Obj.PowerState(ctx)
		if err != nil {
			return err
		}
		if powerState == types.VirtualMachinePowerStatePoweredOn {
			// This would arise only when the PCI device is manually removed from
			// the VM post creation.
			log.Info("PCI device cannot be attached in powered on state")
			conditions.MarkFalse(virtualMachineCtx.VSphereVM,
				infrav1.PCIDevicesDetachedCondition,
				infrav1.NotFoundReason,
				clusterv1.ConditionSeverityWarning,
				"PCI devices removed after VM was powered on")
			return errors.Errorf("missing PCI devices")
		}
		log.Info("PCI devices to be added", "number", len(specsToBeAdded))
		if err := virtualMachineCtx.Obj.AddDevice(ctx, pci.ConstructDeviceSpecs(specsToBeAdded)...); err != nil {
			return errors.Wrapf(err, "error adding pci devices for %q", ctx)
		}
	}
	return nil
}

func (vms *VMService) getMetadata(ctx context.Context, virtualMachineCtx *virtualMachineContext) (string, error) {
	var (
		obj mo.VirtualMachine

		pc    = property.DefaultCollector(virtualMachineCtx.Session.Client.Client)
		props = []string{"config.extraConfig"}
	)

	if err := pc.RetrieveOne(ctx, virtualMachineCtx.Ref, props, &obj); err != nil {
		return "", errors.Wrapf(err, "unable to fetch props %v for vm %s", props, ctx)
	}
	if obj.Config == nil {
		return "", nil
	}

	var metadataBase64 string
	for _, ec := range obj.Config.ExtraConfig {
		if optVal := ec.GetOptionValue(); optVal != nil && optVal.Key == guestInfoKeyMetadata {
			if v, ok := optVal.Value.(string); ok {
				metadataBase64 = v
			}
		}
	}

	if metadataBase64 == "" {
		return "", nil
	}

	metadataBuf, err := base64.StdEncoding.DecodeString(metadataBase64)
	if err != nil {
		return "", errors.Wrapf(err, "unable to decode metadata for %s", ctx)
	}

	return string(metadataBuf), nil
}

func (vms *VMService) reconcileHostInfo(ctx context.Context, virtualMachineCtx *virtualMachineContext) error {
	host, err := virtualMachineCtx.Obj.HostSystem(ctx)
	if err != nil {
		return err
	}
	name, err := host.ObjectName(ctx)
	if err != nil {
		return err
	}
	virtualMachineCtx.VSphereVM.Status.Host = name
	return nil
}

func (vms *VMService) setMetadata(ctx context.Context, virtualMachineCtx *virtualMachineContext, metadata []byte) (string, error) {
	var extraConfig extra.Config

	extraConfig.SetCloudInitMetadata(metadata)

	task, err := virtualMachineCtx.Obj.Reconfigure(ctx, types.VirtualMachineConfigSpec{
		ExtraConfig: extraConfig,
	})
	if err != nil {
		return "", errors.Wrapf(err, "unable to set metadata on vm %s", ctx)
	}

	return task.Reference().Value, nil
}

func (vms *VMService) getNetworkStatus(ctx context.Context, virtualMachineCtx *virtualMachineContext) ([]infrav1.NetworkStatus, error) {
	log := ctrl.LoggerFrom(ctx)

	allNetStatus, err := govmominet.GetNetworkStatus(ctx, virtualMachineCtx.Session.Client.Client, virtualMachineCtx.Ref)
	if err != nil {
		return nil, err
	}
	log.V(4).Info("Got allNetStatus", "status", allNetStatus)
	apiNetStatus := []infrav1.NetworkStatus{}
	for _, s := range allNetStatus {
		apiNetStatus = append(apiNetStatus, infrav1.NetworkStatus{
			Connected:   s.Connected,
			IPAddrs:     sanitizeIPAddrs(ctx, s.IPAddrs),
			MACAddr:     s.MACAddr,
			NetworkName: s.NetworkName,
		})
	}
	return apiNetStatus, nil
}

// getBootstrapData obtains a machine's bootstrap data from the relevant k8s secret and returns the
// data and its format.
func (vms *VMService) getBootstrapData(ctx context.Context, vmCtx *capvcontext.VMContext) ([]byte, bootstrapv1.Format, error) {
	log := ctrl.LoggerFrom(ctx)

	if vmCtx.VSphereVM.Spec.BootstrapRef == nil {
		log.Info("VM has no bootstrap data")
		return nil, "", nil
	}

	secret := &corev1.Secret{}
	secretKey := apitypes.NamespacedName{
		Namespace: vmCtx.VSphereVM.Spec.BootstrapRef.Namespace,
		Name:      vmCtx.VSphereVM.Spec.BootstrapRef.Name,
	}
	if err := vmCtx.Client.Get(ctx, secretKey, secret); err != nil {
		return nil, "", errors.Wrapf(err, "failed to get bootstrap data secret for %s", ctx)
	}

	format, ok := secret.Data["format"]
	if !ok || len(format) == 0 {
		// Bootstrap data format is missing or empty - assume cloud-config.
		format = []byte(bootstrapv1.CloudConfig)
	}

	value, ok := secret.Data["value"]
	if !ok {
		return nil, "", errors.New("error retrieving bootstrap data: secret value key is missing")
	}

	return value, bootstrapv1.Format(format), nil
}

func (vms *VMService) reconcileVMGroupInfo(ctx context.Context, virtualMachineCtx *virtualMachineContext) (bool, error) {
	log := ctrl.LoggerFrom(ctx)

	if virtualMachineCtx.VSphereFailureDomain == nil || virtualMachineCtx.VSphereFailureDomain.Spec.Topology.Hosts == nil {
		log.V(5).Info("Hosts topology in failure domain not defined. skipping reconcile VM group")
		return true, nil
	}

	topology := virtualMachineCtx.VSphereFailureDomain.Spec.Topology
	vmGroup, err := cluster.FindVMGroup(ctx, virtualMachineCtx, *topology.ComputeCluster, topology.Hosts.VMGroupName)
	if err != nil {
		return false, errors.Wrapf(err, "unable to find VM Group %s", topology.Hosts.VMGroupName)
	}

	hasVM, err := vmGroup.HasVM(virtualMachineCtx.Ref)
	if err != nil {
		return false, errors.Wrapf(err, "unable to find VM Group %s membership", topology.Hosts.VMGroupName)
	}

	if !hasVM {
		task, err := vmGroup.Add(ctx, virtualMachineCtx.Ref)
		if err != nil {
			return false, errors.Wrapf(err, "failed to add VM %s to VM group", virtualMachineCtx.VSphereVM.Name)
		}
		virtualMachineCtx.VSphereVM.Status.TaskRef = task.Reference().Value
		log.Info("Wait for VM to be added to group")
		return false, nil
	}
	return true, nil
}

func (vms *VMService) reconcileTags(ctx context.Context, virtualMachineCtx *virtualMachineContext) error {
	log := ctrl.LoggerFrom(ctx)

	if len(virtualMachineCtx.VSphereVM.Spec.TagIDs) == 0 {
		log.V(5).Info("No tags defined. skipping tags reconciliation")
		return nil
	}

	err := virtualMachineCtx.Session.TagManager.AttachMultipleTagsToObject(ctx, virtualMachineCtx.VSphereVM.Spec.TagIDs, virtualMachineCtx.Ref)
	if err != nil {
		return errors.Wrapf(err, "failed to attach tags %v to VM %s", virtualMachineCtx.VSphereVM.Spec.TagIDs, virtualMachineCtx.VSphereVM.Name)
	}

	return nil
}

func (vms *VMService) reconcileClusterModuleMembership(ctx context.Context, virtualMachineCtx *virtualMachineContext) error {
	log := ctrl.LoggerFrom(ctx)

	if virtualMachineCtx.ClusterModuleInfo != nil {
		log := log.WithValues("moduleUUID", *virtualMachineCtx.ClusterModuleInfo)
		ctx := ctrl.LoggerInto(ctx, log)

		provider := clustermodules.NewProvider(virtualMachineCtx.Session.TagManager.Client)

		if err := provider.AddMoRefToModule(ctx, *virtualMachineCtx.ClusterModuleInfo, virtualMachineCtx.Ref); err != nil {
			return err
		}
		virtualMachineCtx.VSphereVM.Status.ModuleUUID = virtualMachineCtx.ClusterModuleInfo
	}
	return nil
}<|MERGE_RESOLUTION|>--- conflicted
+++ resolved
@@ -263,12 +263,6 @@
 		conditions.MarkTrue(virtualMachineCtx.VSphereVM, infrav1.GuestSoftPowerOffSucceededCondition)
 	}
 
-<<<<<<< HEAD
-	ctx.Logger.Info("VM is powered off", "vmref", vmRef.Reference())
-	if ctx.ClusterModuleInfo != nil {
-		provider := clustermodules.NewProvider(ctx.Session.TagManager.Client)
-		err := provider.RemoveMoRefFromModule(ctx, *ctx.ClusterModuleInfo, vmCtx.Ref)
-=======
 	log.Info("VM is powered off")
 	if vmCtx.ClusterModuleInfo != nil {
 		log := log.WithValues("moduleUUID", *vmCtx.ClusterModuleInfo)
@@ -276,7 +270,6 @@
 
 		provider := clustermodules.NewProvider(vmCtx.Session.TagManager.Client)
 		err := provider.RemoveMoRefFromModule(ctx, *vmCtx.ClusterModuleInfo, virtualMachineCtx.Ref)
->>>>>>> ea2dd153
 		if err != nil && !rest.IsStatusError(err, http.StatusNotFound) {
 			return reconcile.Result{}, vm, err
 		}
@@ -432,10 +425,9 @@
 	// the diskMap is an auxiliar way of, besides the disksRefs, we have a "searchable" disk configuration
 	// in case we need to reconfigure a disk, to get its config
 	for _, d := range disks {
-<<<<<<< HEAD
-		disk := d.(*types.VirtualDisk) //nolint:forcetypeassert
+		disk := d.(*types.VirtualDisk)
 		// entities associated with storage policy has key in the form <vm-ID>:<disk>
-		diskID := fmt.Sprintf("%s:%d", ctx.Obj.Reference().Value, disk.Key)
+		diskID := fmt.Sprintf("%s:%d", virtualMachineCtx.Obj.Reference().Value, disk.Key)
 		diskMap[diskID] = disk
 
 		disksRefs = append(disksRefs, pbmTypes.PbmServerObjectRef{
@@ -452,29 +444,7 @@
 	// Ensure storage policy is set correctly for all disks of the VM
 	for k := range diskObjects {
 		if !isStoragePolicyIDPresent(storageProfileID, diskObjects[k]) {
-			ctx.Logger.V(5).Info("storage policy not found on disk, adding for reconciliation", "disk", diskObjects[k].Object.Key)
-=======
-		disk := d.(*types.VirtualDisk)
-		// entities associated with storage policy has key in the form <vm-ID>:<disk>
-		diskID := fmt.Sprintf("%s:%d", virtualMachineCtx.Obj.Reference().Value, disk.Key)
-		diskMap[diskID] = disk
-
-		disksRefs = append(disksRefs, pbmTypes.PbmServerObjectRef{
-			ObjectType: string(pbmTypes.PbmObjectTypeVirtualDiskId),
-			Key:        diskID,
-		})
-	}
-
-	diskObjects, err := pbmClient.QueryAssociatedProfiles(ctx, disksRefs)
-	if err != nil {
-		return errors.Wrap(err, "unable to query disks associated profiles")
-	}
-
-	// Ensure storage policy is set correctly for all disks of the VM
-	for k := range diskObjects {
-		if !isStoragePolicyIDPresent(storageProfileID, diskObjects[k]) {
 			log.V(5).Info("Storage policy not found on disk, adding for reconciliation", "disk", diskObjects[k].Object.Key)
->>>>>>> ea2dd153
 			config := &types.VirtualDeviceConfigSpec{
 				Operation: types.VirtualDeviceConfigSpecOperationEdit,
 				Device:    diskMap[diskObjects[k].Object.Key],
