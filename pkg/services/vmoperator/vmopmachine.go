/*
Copyright 2021 The Kubernetes Authors.

Licensed under the Apache License, Version 2.0 (the "License");
you may not use this file except in compliance with the License.
You may obtain a copy of the License at

    http://www.apache.org/licenses/LICENSE-2.0

Unless required by applicable law or agreed to in writing, software
distributed under the License is distributed on an "AS IS" BASIS,
WITHOUT WARRANTIES OR CONDITIONS OF ANY KIND, either express or implied.
See the License for the specific language governing permissions and
limitations under the License.
*/

package vmoperator

import (
	"context"
	"encoding/json"
	"fmt"

	"github.com/pkg/errors"
	vmoprv1 "github.com/vmware-tanzu/vm-operator/api/v1alpha1"
	corev1 "k8s.io/api/core/v1"
	apierrors "k8s.io/apimachinery/pkg/api/errors"
	metav1 "k8s.io/apimachinery/pkg/apis/meta/v1"
	apitypes "k8s.io/apimachinery/pkg/types"
	"k8s.io/apimachinery/pkg/util/intstr"
	clusterv1 "sigs.k8s.io/cluster-api/api/v1beta1"
	"sigs.k8s.io/cluster-api/util/conditions"
	ctrl "sigs.k8s.io/controller-runtime"
	"sigs.k8s.io/controller-runtime/pkg/client"
	ctrlutil "sigs.k8s.io/controller-runtime/pkg/controller/controllerutil"

	infrav1 "sigs.k8s.io/cluster-api-provider-vsphere/apis/v1beta1"
	vmwarev1 "sigs.k8s.io/cluster-api-provider-vsphere/apis/vmware/v1beta1"
	capvcontext "sigs.k8s.io/cluster-api-provider-vsphere/pkg/context"
	"sigs.k8s.io/cluster-api-provider-vsphere/pkg/context/vmware"
	infrautilv1 "sigs.k8s.io/cluster-api-provider-vsphere/pkg/util"
)

// VmopMachineService reconciles VM Operator VM.
type VmopMachineService struct {
	Client client.Client
}

// GetMachinesInCluster returns a list of VSphereMachine objects belonging to the cluster.
func (v *VmopMachineService) GetMachinesInCluster(
	ctx context.Context,
	namespace, clusterName string) ([]client.Object, error) {
	labels := map[string]string{clusterv1.ClusterNameLabel: clusterName}
	machineList := &vmwarev1.VSphereMachineList{}

	if err := v.Client.List(
		ctx, machineList,
		client.InNamespace(namespace),
		client.MatchingLabels(labels)); err != nil {
		return nil, err
	}

	objects := []client.Object{}
	for _, machine := range machineList.Items {
		m := machine
		objects = append(objects, &m)
	}
	return objects, nil
}

// FetchVSphereMachine returns a MachineContext with a VSphereMachine for the passed NamespacedName.
func (v *VmopMachineService) FetchVSphereMachine(ctx context.Context, name apitypes.NamespacedName) (capvcontext.MachineContext, error) {
	vsphereMachine := &vmwarev1.VSphereMachine{}
	err := v.Client.Get(ctx, name, vsphereMachine)
	return &vmware.SupervisorMachineContext{VSphereMachine: vsphereMachine}, err
}

// FetchVSphereCluster adds the VSphereCluster for the cluster to the MachineContext.
func (v *VmopMachineService) FetchVSphereCluster(ctx context.Context, cluster *clusterv1.Cluster, machineContext capvcontext.MachineContext) (capvcontext.MachineContext, error) {
	machineCtx, ok := machineContext.(*vmware.SupervisorMachineContext)
	if !ok {
		return nil, errors.New("received unexpected SupervisorMachineContext type")
	}

	vsphereCluster := &vmwarev1.VSphereCluster{}
	key := client.ObjectKey{
		Namespace: machineContext.GetObjectMeta().Namespace,
		Name:      cluster.Spec.InfrastructureRef.Name,
	}
	err := v.Client.Get(ctx, key, vsphereCluster)

	machineCtx.VSphereCluster = vsphereCluster
	return machineCtx, err
}

// ReconcileDelete reconciles delete events for VM Operator VM.
func (v *VmopMachineService) ReconcileDelete(ctx context.Context, machineCtx capvcontext.MachineContext) error {
	log := ctrl.LoggerFrom(ctx)
	supervisorMachineCtx, ok := machineCtx.(*vmware.SupervisorMachineContext)
	if !ok {
		return errors.New("received unexpected SupervisorMachineContext type")
	}
	log.Info("Destroying VM")

	// If debug logging is enabled, report the number of vms in the cluster before and after the reconcile
	if log.V(5).Enabled() {
		vms, err := v.getVirtualMachinesInCluster(ctx, supervisorMachineCtx)
		log.V(5).Info("Trace Destroy PRE: VirtualMachines", "vmcount", len(vms), "err", err)
		defer func() {
			vms, err := v.getVirtualMachinesInCluster(ctx, supervisorMachineCtx)
			log.V(5).Info("Trace Destroy POST: VirtualMachines", "vmcount", len(vms), "err", err)
		}()
	}

	// First, check to see if it's already deleted
	vmopVM := vmoprv1.VirtualMachine{}
	if err := v.Client.Get(ctx, apitypes.NamespacedName{Namespace: supervisorMachineCtx.Machine.Namespace, Name: supervisorMachineCtx.Machine.Name}, &vmopVM); err != nil {
		// If debug logging is enabled, report the number of vms in the cluster before and after the reconcile
		if apierrors.IsNotFound(err) {
			supervisorMachineCtx.VSphereMachine.Status.VMStatus = vmwarev1.VirtualMachineStateNotFound
			return err
		}
		supervisorMachineCtx.VSphereMachine.Status.VMStatus = vmwarev1.VirtualMachineStateError
		return err
	}

	// Next, check to see if it's in the process of being deleted
	if vmopVM.GetDeletionTimestamp() != nil {
		supervisorMachineCtx.VSphereMachine.Status.VMStatus = vmwarev1.VirtualMachineStateDeleting
		return nil
	}

	// If none of the above are true, Delete the VM
	if err := v.Client.Delete(ctx, &vmopVM); err != nil {
		if apierrors.IsNotFound(err) {
			supervisorMachineCtx.VSphereMachine.Status.VMStatus = vmwarev1.VirtualMachineStateNotFound
			return err
		}
		supervisorMachineCtx.VSphereMachine.Status.VMStatus = vmwarev1.VirtualMachineStateError
		return err
	}
	supervisorMachineCtx.VSphereMachine.Status.VMStatus = vmwarev1.VirtualMachineStateDeleting
	return nil
}

// SyncFailureReason returns true if there is a Failure on the VM Operator VM.
func (v *VmopMachineService) SyncFailureReason(_ context.Context, machineCtx capvcontext.MachineContext) (bool, error) {
	supervisorMachineCtx, ok := machineCtx.(*vmware.SupervisorMachineContext)
	if !ok {
		return false, errors.New("received unexpected SupervisorMachineContext type")
	}

	return supervisorMachineCtx.VSphereMachine.Status.FailureReason != nil || supervisorMachineCtx.VSphereMachine.Status.FailureMessage != nil, nil
}

// ReconcileNormal reconciles create and update events for VM Operator VMs.
func (v *VmopMachineService) ReconcileNormal(ctx context.Context, machineCtx capvcontext.MachineContext) (bool, error) {
	log := ctrl.LoggerFrom(ctx)
	supervisorMachineCtx, ok := machineCtx.(*vmware.SupervisorMachineContext)
	if !ok {
		return false, errors.New("received unexpected SupervisorMachineContext type")
	}

	supervisorMachineCtx.VSphereMachine.Spec.FailureDomain = supervisorMachineCtx.Machine.Spec.FailureDomain

	// If debug logging is enabled, report the number of vms in the cluster before and after the reconcile
	if log.V(5).Enabled() {
		vms, err := v.getVirtualMachinesInCluster(ctx, supervisorMachineCtx)
		log.V(5).Info("Trace ReconcileVM PRE: VirtualMachines", "vmcount", len(vms), "err", err)
		defer func() {
			vms, err = v.getVirtualMachinesInCluster(ctx, supervisorMachineCtx)
			log.V(5).Info("Trace ReconcileVM POST: VirtualMachines", "vmcount", len(vms), "err", err)
		}()
	}

	// Set the VM state. Will get reset throughout the reconcile
	supervisorMachineCtx.VSphereMachine.Status.VMStatus = vmwarev1.VirtualMachineStatePending

	// Check for the presence of an existing object
	vmOperatorVM := &vmoprv1.VirtualMachine{}
<<<<<<< HEAD
	if err := ctx.Client.Get(ctx, client.ObjectKey{
		Namespace: ctx.Machine.Namespace,
		Name:      ctx.Machine.Name,
=======
	if err := v.Client.Get(ctx, client.ObjectKey{
		Namespace: supervisorMachineCtx.Machine.Namespace,
		Name:      supervisorMachineCtx.Machine.Name,
>>>>>>> ea2dd153
	}, vmOperatorVM); err != nil {
		if !apierrors.IsNotFound(err) {
			return false, err
		}
		// Define the VM Operator VirtualMachine resource to reconcile.
<<<<<<< HEAD
		vmOperatorVM = v.newVMOperatorVM(ctx)
=======
		vmOperatorVM = v.newVMOperatorVM(supervisorMachineCtx)
>>>>>>> ea2dd153
	}

	// Reconcile the VM Operator VirtualMachine.
	if err := v.reconcileVMOperatorVM(ctx, supervisorMachineCtx, vmOperatorVM); err != nil {
		conditions.MarkFalse(supervisorMachineCtx.VSphereMachine, infrav1.VMProvisionedCondition, vmwarev1.VMCreationFailedReason, clusterv1.ConditionSeverityWarning,
			fmt.Sprintf("failed to create or update VirtualMachine: %v", err))
		// TODO: what to do if AlreadyExists error
		return false, err
	}

	// Update the VM's state to Pending
	supervisorMachineCtx.VSphereMachine.Status.VMStatus = vmwarev1.VirtualMachineStatePending

	// Since vm operator only has one condition for now, we can't set vspheremachine's condition fully based on virtualmachine's
	// condition. Once vm operator surfaces enough conditions in virtualmachine, we could simply mirror the conditions in vspheremachine.
	// For now, we set conditions based on the whole virtualmachine status.
	// TODO: vm-operator does not use the cluster-api condition type. so can't use cluster-api util functions to fetch the condition
	for _, cond := range vmOperatorVM.Status.Conditions {
		if cond.Type == vmoprv1.VirtualMachinePrereqReadyCondition && cond.Severity == vmoprv1.ConditionSeverityError {
			conditions.MarkFalse(supervisorMachineCtx.VSphereMachine, infrav1.VMProvisionedCondition, cond.Reason, clusterv1.ConditionSeverityError, cond.Message)
			return false, errors.Errorf("vm prerequisites check fails: %s", supervisorMachineCtx)
		}
	}

	// Requeue until the VM Operator VirtualMachine has:
	// * Been created
	// * Been powered on
	// * An IP address
	// * A BIOS UUID
	if vmOperatorVM.Status.Phase != vmoprv1.Created {
		conditions.MarkFalse(supervisorMachineCtx.VSphereMachine, infrav1.VMProvisionedCondition, vmwarev1.VMProvisionStartedReason, clusterv1.ConditionSeverityInfo, "")
		log.Info(fmt.Sprintf("VM is not yet created: %s", supervisorMachineCtx))
		return true, nil
	}
	// Mark the VM as created
	supervisorMachineCtx.VSphereMachine.Status.VMStatus = vmwarev1.VirtualMachineStateCreated

	if vmOperatorVM.Status.PowerState != vmoprv1.VirtualMachinePoweredOn {
		conditions.MarkFalse(supervisorMachineCtx.VSphereMachine, infrav1.VMProvisionedCondition, vmwarev1.PoweringOnReason, clusterv1.ConditionSeverityInfo, "")
		log.Info(fmt.Sprintf("VM is not yet powered on: %s", supervisorMachineCtx))
		return true, nil
	}
	// Mark the VM as poweredOn
	supervisorMachineCtx.VSphereMachine.Status.VMStatus = vmwarev1.VirtualMachineStatePoweredOn

	if vmOperatorVM.Status.VmIp == "" {
		conditions.MarkFalse(supervisorMachineCtx.VSphereMachine, infrav1.VMProvisionedCondition, vmwarev1.WaitingForNetworkAddressReason, clusterv1.ConditionSeverityInfo, "")
		log.Info(fmt.Sprintf("VM does not have an IP address: %s", supervisorMachineCtx))
		return true, nil
	}

	if vmOperatorVM.Status.BiosUUID == "" {
		conditions.MarkFalse(supervisorMachineCtx.VSphereMachine, infrav1.VMProvisionedCondition, vmwarev1.WaitingForBIOSUUIDReason, clusterv1.ConditionSeverityInfo, "")
		log.Info(fmt.Sprintf("VM does not have a BIOS UUID: %s", supervisorMachineCtx))
		return true, nil
	}

	// Mark the VM as ready
	supervisorMachineCtx.VSphereMachine.Status.VMStatus = vmwarev1.VirtualMachineStateReady

	if ok := v.reconcileNetwork(supervisorMachineCtx, vmOperatorVM); !ok {
		log.Info("IP not yet assigned")
		return true, nil
	}

	v.reconcileProviderID(ctx, supervisorMachineCtx, vmOperatorVM)

	// Mark the VSphereMachine as Ready
	supervisorMachineCtx.VSphereMachine.Status.Ready = true
	conditions.MarkTrue(supervisorMachineCtx.VSphereMachine, infrav1.VMProvisionedCondition)
	return false, nil
}

// GetHostInfo returns the hostname or IP address of the infrastructure host for the VM Operator VM.
func (v *VmopMachineService) GetHostInfo(ctx context.Context, machineCtx capvcontext.MachineContext) (string, error) {
	supervisorMachineCtx, ok := machineCtx.(*vmware.SupervisorMachineContext)
	if !ok {
		return "", errors.New("received unexpected SupervisorMachineContext type")
	}

	vmOperatorVM := &vmoprv1.VirtualMachine{}
	if err := v.Client.Get(ctx, client.ObjectKey{
		Name:      supervisorMachineCtx.Machine.Name,
		Namespace: supervisorMachineCtx.Machine.Namespace,
	}, vmOperatorVM); err != nil {
		return "", err
	}

	return vmOperatorVM.Status.Host, nil
}

func (v *VmopMachineService) newVMOperatorVM(supervisorMachineCtx *vmware.SupervisorMachineContext) *vmoprv1.VirtualMachine {
	return &vmoprv1.VirtualMachine{
		ObjectMeta: metav1.ObjectMeta{
<<<<<<< HEAD
			Name:      ctx.Machine.Name,
			Namespace: ctx.Machine.Namespace,
=======
			Name:      supervisorMachineCtx.Machine.Name,
			Namespace: supervisorMachineCtx.Machine.Namespace,
>>>>>>> ea2dd153
		},
	}
}

func (v *VmopMachineService) reconcileVMOperatorVM(ctx context.Context, supervisorMachineCtx *vmware.SupervisorMachineContext, vmOperatorVM *vmoprv1.VirtualMachine) error {
	// All Machine resources should define the version of Kubernetes to use.
	if supervisorMachineCtx.Machine.Spec.Version == nil || *supervisorMachineCtx.Machine.Spec.Version == "" {
		return errors.Errorf(
			"missing kubernetes version for %s %s/%s",
			supervisorMachineCtx.Machine.GroupVersionKind(),
			supervisorMachineCtx.Machine.Namespace,
			supervisorMachineCtx.Machine.Name)
	}

	var dataSecretName string
	if dsn := supervisorMachineCtx.Machine.Spec.Bootstrap.DataSecretName; dsn != nil {
		dataSecretName = *dsn
	}

	var minHardwareVersion int32
	if version := supervisorMachineCtx.VSphereMachine.Spec.MinHardwareVersion; version != "" {
		hwVersion, err := infrautilv1.ParseHardwareVersion(version)
		if err != nil {
			return err
		}
		minHardwareVersion = int32(hwVersion)
	}

	_, err := ctrlutil.CreateOrPatch(ctx, v.Client, vmOperatorVM, func() error {
		// Define a new VM Operator virtual machine.
		// NOTE: Set field-by-field in order to preserve changes made directly
		//  to the VirtualMachine spec by other sources (e.g. the cloud provider)
		if vmOperatorVM.Spec.ImageName == "" {
<<<<<<< HEAD
			vmOperatorVM.Spec.ImageName = ctx.VSphereMachine.Spec.ImageName
		}
		if vmOperatorVM.Spec.ClassName == "" {
			vmOperatorVM.Spec.ClassName = ctx.VSphereMachine.Spec.ClassName
		}
		if vmOperatorVM.Spec.StorageClass == "" {
			vmOperatorVM.Spec.StorageClass = ctx.VSphereMachine.Spec.StorageClass
=======
			vmOperatorVM.Spec.ImageName = supervisorMachineCtx.VSphereMachine.Spec.ImageName
		}
		if vmOperatorVM.Spec.ClassName == "" {
			vmOperatorVM.Spec.ClassName = supervisorMachineCtx.VSphereMachine.Spec.ClassName
		}
		if vmOperatorVM.Spec.StorageClass == "" {
			vmOperatorVM.Spec.StorageClass = supervisorMachineCtx.VSphereMachine.Spec.StorageClass
>>>>>>> ea2dd153
		}
		vmOperatorVM.Spec.PowerState = vmoprv1.VirtualMachinePoweredOn
		if vmOperatorVM.Spec.ResourcePolicyName == "" {
			vmOperatorVM.Spec.ResourcePolicyName = supervisorMachineCtx.VSphereCluster.Status.ResourcePolicyName
		}
		vmOperatorVM.Spec.VmMetadata = &vmoprv1.VirtualMachineMetadata{
			SecretName: dataSecretName,
			Transport:  vmoprv1.VirtualMachineMetadataCloudInitTransport,
		}
		vmOperatorVM.Spec.PowerOffMode = vmoprv1.VirtualMachinePowerOpMode(supervisorMachineCtx.VSphereMachine.Spec.PowerOffMode)
		if vmOperatorVM.Spec.MinHardwareVersion == 0 {
			vmOperatorVM.Spec.MinHardwareVersion = minHardwareVersion
		}

		// VMOperator supports readiness probe and will add/remove endpoints to a
		// VirtualMachineService based on the outcome of the readiness check.
		// When creating the initial control plane node, we do not declare a probe
		// in order to reduce the likelihood of a race between the VirtualMachineService
		// endpoint additions and the kubeadm commands run on the VM itself.
		// Once the initial control plane node is ready, we can re-add the probe so
		// that subsequent machines do not attempt to speak to a kube-apiserver
		// that is not yet ready.
		if infrautilv1.IsControlPlaneMachine(supervisorMachineCtx.Machine) && supervisorMachineCtx.Cluster.Status.ControlPlaneReady {
			vmOperatorVM.Spec.ReadinessProbe = &vmoprv1.Probe{
				TCPSocket: &vmoprv1.TCPSocketAction{
					Port: intstr.FromInt(defaultAPIBindPort),
				},
			}
		}

		// Assign the VM's labels.
		vmOperatorVM.Labels = getVMLabels(supervisorMachineCtx, vmOperatorVM.Labels)

		addResourcePolicyAnnotations(supervisorMachineCtx, vmOperatorVM)

		if err := v.addVolumes(ctx, supervisorMachineCtx, vmOperatorVM); err != nil {
			return err
		}

		// Apply hooks to modify the VM spec
		// The hooks are loosely typed so as to allow for different VirtualMachine backends
		for _, vmModifier := range supervisorMachineCtx.VMModifiers {
			modified, err := vmModifier(vmOperatorVM)
			if err != nil {
				return err
			}
			typedModified, ok := modified.(*vmoprv1.VirtualMachine)
			if !ok {
				return fmt.Errorf("VM modifier returned result of the wrong type: %T", typedModified)
			}
			vmOperatorVM = typedModified
		}

		// Make sure the VSphereMachine owns the VM Operator VirtualMachine.
		if err := ctrlutil.SetControllerReference(supervisorMachineCtx.VSphereMachine, vmOperatorVM, v.Client.Scheme()); err != nil {
			return errors.Wrapf(err, "failed to mark %s %s/%s as owner of %s %s/%s",
				supervisorMachineCtx.VSphereMachine.GroupVersionKind(),
				supervisorMachineCtx.VSphereMachine.Namespace,
				supervisorMachineCtx.VSphereMachine.Name,
				vmOperatorVM.GroupVersionKind(),
				vmOperatorVM.Namespace,
				vmOperatorVM.Name)
		}

		return nil
	})
	return err
}

func (v *VmopMachineService) reconcileNetwork(supervisorMachineCtx *vmware.SupervisorMachineContext, vm *vmoprv1.VirtualMachine) bool {
	if vm.Status.VmIp == "" {
		return false
	}

	supervisorMachineCtx.VSphereMachine.Status.IPAddr = vm.Status.VmIp

	return true
}

func (v *VmopMachineService) reconcileProviderID(ctx context.Context, supervisorMachineCtx *vmware.SupervisorMachineContext, vm *vmoprv1.VirtualMachine) {
	log := ctrl.LoggerFrom(ctx)
	providerID := fmt.Sprintf("vsphere://%s", vm.Status.BiosUUID)

	if supervisorMachineCtx.VSphereMachine.Spec.ProviderID == nil || *supervisorMachineCtx.VSphereMachine.Spec.ProviderID != providerID {
		supervisorMachineCtx.VSphereMachine.Spec.ProviderID = &providerID
		log.Info("Updated providerID", "providerID", providerID)
	}

	if supervisorMachineCtx.VSphereMachine.Status.ID == nil || *supervisorMachineCtx.VSphereMachine.Status.ID != vm.Status.BiosUUID {
		supervisorMachineCtx.VSphereMachine.Status.ID = &vm.Status.BiosUUID
		log.Info("Updated VM ID", "vmID", vm.Status.BiosUUID)
	}
}

// getVirtualMachinesInCluster returns all VMOperator VirtualMachine objects in the current cluster.
// First filter by clusterSelectorKey. If the result is empty, they fall back to legacyClusterSelectorKey.
func (v *VmopMachineService) getVirtualMachinesInCluster(ctx context.Context, supervisorMachineCtx *vmware.SupervisorMachineContext) ([]*vmoprv1.VirtualMachine, error) {
	if supervisorMachineCtx.Cluster == nil {
		return []*vmoprv1.VirtualMachine{}, errors.Errorf("No cluster is set for machine %s in namespace %s", supervisorMachineCtx.GetVSphereMachine().GetName(), supervisorMachineCtx.GetVSphereMachine().GetNamespace())
	}
	labels := map[string]string{clusterSelectorKey: supervisorMachineCtx.Cluster.Name}
	vmList := &vmoprv1.VirtualMachineList{}

	if err := v.Client.List(
		ctx, vmList,
		client.InNamespace(supervisorMachineCtx.Cluster.Namespace),
		client.MatchingLabels(labels)); err != nil {
		return nil, errors.Wrapf(
			err, "error getting virtualmachines in cluster %s/%s",
			supervisorMachineCtx.Cluster.Namespace, supervisorMachineCtx.Cluster.Name)
	}

	// If the list is empty, fall back to usse legacy labels for filtering
	if len(vmList.Items) == 0 {
		legacyLabels := map[string]string{legacyClusterSelectorKey: supervisorMachineCtx.Cluster.Name}
		if err := v.Client.List(
			ctx, vmList,
			client.InNamespace(supervisorMachineCtx.Cluster.Namespace),
			client.MatchingLabels(legacyLabels)); err != nil {
			return nil, errors.Wrapf(
				err, "error getting virtualmachines in cluster %s/%s using legacy labels",
				supervisorMachineCtx.Cluster.Namespace, supervisorMachineCtx.Cluster.Name)
		}
	}

	vms := make([]*vmoprv1.VirtualMachine, len(vmList.Items))
	for i := range vmList.Items {
		vms[i] = &vmList.Items[i]
	}

	return vms, nil
}

// Helper function to add annotations to indicate which tag vm-operator should add as well as which clusterModule VM
// should be associated.
func addResourcePolicyAnnotations(supervisorMachineCtx *vmware.SupervisorMachineContext, vm *vmoprv1.VirtualMachine) {
	annotations := vm.ObjectMeta.GetAnnotations()
	if annotations == nil {
		annotations = make(map[string]string)
	}

	if infrautilv1.IsControlPlaneMachine(supervisorMachineCtx.Machine) {
		annotations[ProviderTagsAnnotationKey] = ControlPlaneVMVMAntiAffinityTagValue
		annotations[ClusterModuleNameAnnotationKey] = ControlPlaneVMClusterModuleGroupName
	} else {
		annotations[ProviderTagsAnnotationKey] = WorkerVMVMAntiAffinityTagValue
		annotations[ClusterModuleNameAnnotationKey] = getMachineDeploymentNameForCluster(supervisorMachineCtx.Cluster)
	}

	vm.ObjectMeta.SetAnnotations(annotations)
}

func volumeName(machine *vmwarev1.VSphereMachine, volume vmwarev1.VSphereMachineVolume) string {
	return machine.Name + "-" + volume.Name
}

// addVolume ensures volume is included in vm.Spec.Volumes.
func addVolume(vm *vmoprv1.VirtualMachine, name string) {
	for _, volume := range vm.Spec.Volumes {
		claim := volume.PersistentVolumeClaim
		if claim != nil && claim.ClaimName == name {
			return // volume already present in the spec
		}
	}

	vm.Spec.Volumes = append(vm.Spec.Volumes, vmoprv1.VirtualMachineVolume{
		Name: name,
		PersistentVolumeClaim: &vmoprv1.PersistentVolumeClaimVolumeSource{
			PersistentVolumeClaimVolumeSource: corev1.PersistentVolumeClaimVolumeSource{
				ClaimName: name,
				ReadOnly:  false,
			},
		},
	})
}

func (v *VmopMachineService) addVolumes(ctx context.Context, supervisorMachineCtx *vmware.SupervisorMachineContext, vm *vmoprv1.VirtualMachine) error {
	nvolumes := len(supervisorMachineCtx.VSphereMachine.Spec.Volumes)
	if nvolumes == 0 {
		return nil
	}

	for _, volume := range supervisorMachineCtx.VSphereMachine.Spec.Volumes {
		storageClassName := volume.StorageClass
		if volume.StorageClass == "" {
			storageClassName = supervisorMachineCtx.VSphereMachine.Spec.StorageClass
		}

		pvc := &corev1.PersistentVolumeClaim{
			ObjectMeta: metav1.ObjectMeta{
				Name:      volumeName(supervisorMachineCtx.VSphereMachine, volume),
				Namespace: supervisorMachineCtx.VSphereMachine.Namespace,
			},
			Spec: corev1.PersistentVolumeClaimSpec{
				AccessModes: []corev1.PersistentVolumeAccessMode{
					corev1.ReadWriteOnce,
				},
				Resources: corev1.ResourceRequirements{
					Requests: volume.Capacity,
				},
				StorageClassName: &storageClassName,
			},
		}

		// The CSI zone annotation must be set when using a zonal storage class,
		// which is required when the cluster has multiple (3) zones.
		// Single zone clusters (legacy/default) do not support zonal storage and must not
		// have the zone annotation set.
		zonal := len(supervisorMachineCtx.VSphereCluster.Status.FailureDomains) > 1

		if zone := supervisorMachineCtx.VSphereMachine.Spec.FailureDomain; zonal && zone != nil {
			topology := []map[string]string{
				{kubeTopologyZoneLabelKey: *zone},
			}
			b, err := json.Marshal(topology)
			if err != nil {
				return errors.Errorf("failed to marshal zone topology %q: %s", *zone, err)
			}
			pvc.Annotations = map[string]string{
				"csi.vsphere.volume-requested-topology": string(b),
			}
		}

		if _, err := ctrlutil.CreateOrPatch(ctx, v.Client, pvc, func() error {
			if err := ctrlutil.SetOwnerReference(
				supervisorMachineCtx.VSphereMachine,
				pvc,
				v.Client.Scheme(),
			); err != nil {
				return errors.Wrapf(
					err,
					"error setting %s/%s as owner of %s/%s",
					supervisorMachineCtx.VSphereMachine.Namespace,
					supervisorMachineCtx.VSphereMachine.Name,
					pvc.Namespace,
					pvc.Name,
				)
			}
			return nil
		}); err != nil {
			return errors.Wrapf(
				err,
				"failed to create volume %s/%s",
				pvc.Namespace,
				pvc.Name)
		}

		addVolume(vm, pvc.Name)
	}

	return nil
}

// getVMLabels returns the labels applied to a VirtualMachine.
func getVMLabels(supervisorMachineCtx *vmware.SupervisorMachineContext, vmLabels map[string]string) map[string]string {
	if vmLabels == nil {
		vmLabels = map[string]string{}
	}

	// Get the labels for the VM that differ based on the cluster role of
	// the Kubernetes node hosted on this VM.
	clusterRoleLabels := clusterRoleVMLabels(supervisorMachineCtx.GetClusterContext(), infrautilv1.IsControlPlaneMachine(supervisorMachineCtx.Machine))
	for k, v := range clusterRoleLabels {
		vmLabels[k] = v
	}

	// Get the labels that determine the VM's placement inside of a stretched
	// cluster.
	topologyLabels := getTopologyLabels(supervisorMachineCtx)
	for k, v := range topologyLabels {
		vmLabels[k] = v
	}

	// Ensure the VM has a label that can be used when searching for
	// resources associated with the target cluster.
	vmLabels[clusterv1.ClusterNameLabel] = supervisorMachineCtx.GetClusterContext().Cluster.Name

	return vmLabels
}

// getTopologyLabels returns the labels related to a VM's topology.
//
// TODO(akutz): Currently this function just returns the availability zone,
//
//	and thus the code is optimized as such. However, in the future
//	this function may return a more diverse topology.
func getTopologyLabels(supervisorMachineCtx *vmware.SupervisorMachineContext) map[string]string {
	if fd := supervisorMachineCtx.VSphereMachine.Spec.FailureDomain; fd != nil && *fd != "" {
		return map[string]string{
			kubeTopologyZoneLabelKey: *fd,
		}
	}
	return nil
}

// getMachineDeploymentName returns the MachineDeployment name for a Cluster.
// This is also the name used by VSphereMachineTemplate and KubeadmConfigTemplate.
func getMachineDeploymentNameForCluster(cluster *clusterv1.Cluster) string {
	return fmt.Sprintf("%s-workers-0", cluster.Name)
}<|MERGE_RESOLUTION|>--- conflicted
+++ resolved
@@ -178,25 +178,15 @@
 
 	// Check for the presence of an existing object
 	vmOperatorVM := &vmoprv1.VirtualMachine{}
-<<<<<<< HEAD
-	if err := ctx.Client.Get(ctx, client.ObjectKey{
-		Namespace: ctx.Machine.Namespace,
-		Name:      ctx.Machine.Name,
-=======
 	if err := v.Client.Get(ctx, client.ObjectKey{
 		Namespace: supervisorMachineCtx.Machine.Namespace,
 		Name:      supervisorMachineCtx.Machine.Name,
->>>>>>> ea2dd153
 	}, vmOperatorVM); err != nil {
 		if !apierrors.IsNotFound(err) {
 			return false, err
 		}
 		// Define the VM Operator VirtualMachine resource to reconcile.
-<<<<<<< HEAD
-		vmOperatorVM = v.newVMOperatorVM(ctx)
-=======
 		vmOperatorVM = v.newVMOperatorVM(supervisorMachineCtx)
->>>>>>> ea2dd153
 	}
 
 	// Reconcile the VM Operator VirtualMachine.
@@ -291,13 +281,8 @@
 func (v *VmopMachineService) newVMOperatorVM(supervisorMachineCtx *vmware.SupervisorMachineContext) *vmoprv1.VirtualMachine {
 	return &vmoprv1.VirtualMachine{
 		ObjectMeta: metav1.ObjectMeta{
-<<<<<<< HEAD
-			Name:      ctx.Machine.Name,
-			Namespace: ctx.Machine.Namespace,
-=======
 			Name:      supervisorMachineCtx.Machine.Name,
 			Namespace: supervisorMachineCtx.Machine.Namespace,
->>>>>>> ea2dd153
 		},
 	}
 }
@@ -331,15 +316,6 @@
 		// NOTE: Set field-by-field in order to preserve changes made directly
 		//  to the VirtualMachine spec by other sources (e.g. the cloud provider)
 		if vmOperatorVM.Spec.ImageName == "" {
-<<<<<<< HEAD
-			vmOperatorVM.Spec.ImageName = ctx.VSphereMachine.Spec.ImageName
-		}
-		if vmOperatorVM.Spec.ClassName == "" {
-			vmOperatorVM.Spec.ClassName = ctx.VSphereMachine.Spec.ClassName
-		}
-		if vmOperatorVM.Spec.StorageClass == "" {
-			vmOperatorVM.Spec.StorageClass = ctx.VSphereMachine.Spec.StorageClass
-=======
 			vmOperatorVM.Spec.ImageName = supervisorMachineCtx.VSphereMachine.Spec.ImageName
 		}
 		if vmOperatorVM.Spec.ClassName == "" {
@@ -347,7 +323,6 @@
 		}
 		if vmOperatorVM.Spec.StorageClass == "" {
 			vmOperatorVM.Spec.StorageClass = supervisorMachineCtx.VSphereMachine.Spec.StorageClass
->>>>>>> ea2dd153
 		}
 		vmOperatorVM.Spec.PowerState = vmoprv1.VirtualMachinePoweredOn
 		if vmOperatorVM.Spec.ResourcePolicyName == "" {
