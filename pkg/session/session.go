--- conflicted
+++ resolved
@@ -241,18 +241,11 @@
 				return nil
 			}
 
-<<<<<<< HEAD
-		logger.Info("rest client session expired, clearing cache")
-		clearCache(logger, sessionKey)
-		return errors.New("rest client session expired")
-	})
-=======
 			logger.Info("rest client session expired, clearing cache")
 			clearCache(logger, sessionKey)
 			return errors.New("rest client session expired")
 		})
 	}
->>>>>>> 7e9205da
 	if err := rc.Login(ctx, user); err != nil {
 		return nil, err
 	}
