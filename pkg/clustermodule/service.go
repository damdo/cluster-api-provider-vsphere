/*
Copyright 2022 The Kubernetes Authors.

Licensed under the Apache License, Version 2.0 (the "License");
you may not use this file except in compliance with the License.
You may obtain a copy of the License at

    http://www.apache.org/licenses/LICENSE-2.0

Unless required by applicable law or agreed to in writing, software
distributed under the License is distributed on an "AS IS" BASIS,
WITHOUT WARRANTIES OR CONDITIONS OF ANY KIND, either express or implied.
See the License for the specific language governing permissions and
limitations under the License.
*/

package clustermodule

import (
	"context"

	"github.com/pkg/errors"
	"github.com/vmware/govmomi/find"
	"github.com/vmware/govmomi/vim25/types"
	ctrl "sigs.k8s.io/controller-runtime"
	"sigs.k8s.io/controller-runtime/pkg/client"

	capvcontext "sigs.k8s.io/cluster-api-provider-vsphere/pkg/context"
	"sigs.k8s.io/cluster-api-provider-vsphere/pkg/services/govmomi/clustermodules"
	"sigs.k8s.io/cluster-api-provider-vsphere/pkg/session"
)

const validMachineTemplate = "VSphereMachineTemplate"

type service struct {
	ControllerManagerContext *capvcontext.ControllerManagerContext
	Client                   client.Client
}

// NewService returns a new Cluster Module service.
func NewService(controllerManagerCtx *capvcontext.ControllerManagerContext, client client.Client) Service {
	return &service{
		ControllerManagerContext: controllerManagerCtx,
		Client:                   client,
	}
}

func (s *service) Create(ctx context.Context, clusterCtx *capvcontext.ClusterContext, wrapper Wrapper) (string, error) {
	log := ctrl.LoggerFrom(ctx)

	templateRef, err := s.fetchTemplateRef(ctx, wrapper)
	if err != nil {
		return "", errors.Wrapf(err, "error fetching template ref for object %s/%s", wrapper.GetNamespace(), wrapper.GetName())
	}
	if templateRef.Kind != validMachineTemplate {
		// since this is a heterogeneous cluster, we should skip cluster module creation for non VSphereMachine objects
		log.V(4).Info("Skipping module creation for non-VSphereMachine objects")
		return "", nil
	}

	template, err := s.fetchMachineTemplate(ctx, wrapper, templateRef.Name)
	if err != nil {
		return "", errors.Wrapf(err, "error fetching machine template for object %s/%s", wrapper.GetNamespace(), wrapper.GetName())
	}
	if server := template.Spec.Template.Spec.Server; server != clusterCtx.VSphereCluster.Spec.Server {
		log.V(4).Info("Skipping module creation for object since template uses a different server", "server", server)
		return "", nil
	}

	vCenterSession, err := s.fetchSessionForObject(ctx, clusterCtx, template)
	if err != nil {
		return "", errors.Wrapf(err, "error fetching session for object %s/%s", wrapper.GetNamespace(), wrapper.GetName())
	}

	// Fetch the compute cluster resource by tracing the owner of the resource pool in use.
	// TODO (srm09): How do we support Multi AZ scenarios here
	computeClusterRef, err := getComputeClusterResource(ctx, vCenterSession, template.Spec.Template.Spec.ResourcePool)
	if err != nil {
		return "", errors.Wrapf(err, "error fetching compute cluster resource")
	}

	provider := clustermodules.NewProvider(vCenterSession.TagManager.Client)
	moduleUUID, err := provider.CreateModule(ctx, computeClusterRef)
	if err != nil {
		return "", errors.Wrapf(err, "error creating cluster module")
	}
	return moduleUUID, nil
}

func (s *service) DoesExist(ctx context.Context, clusterCtx *capvcontext.ClusterContext, wrapper Wrapper, moduleUUID string) (bool, error) {
	templateRef, err := s.fetchTemplateRef(ctx, wrapper)
	if err != nil {
		return false, errors.Wrapf(err, "error fetching template ref for object %s/%s", wrapper.GetNamespace(), wrapper.GetName())
	}

	template, err := s.fetchMachineTemplate(ctx, wrapper, templateRef.Name)
	if err != nil {
		return false, errors.Wrapf(err, "error fetching machine template for object %s/%s", wrapper.GetNamespace(), wrapper.GetName())
	}

<<<<<<< HEAD
	vCenterSession, err := fetchSessionForObject(ctx, template)
	if err != nil {
		logger.V(4).Error(err, "error fetching session")
		return false, err
=======
	vCenterSession, err := s.fetchSessionForObject(ctx, clusterCtx, template)
	if err != nil {
		return false, errors.Wrapf(err, "error fetching session for object %s/%s", wrapper.GetNamespace(), wrapper.GetName())
>>>>>>> ea2dd153
	}

	provider := clustermodules.NewProvider(vCenterSession.TagManager.Client)
	return provider.DoesModuleExist(ctx, moduleUUID)
}

func (s *service) Remove(ctx context.Context, clusterCtx *capvcontext.ClusterContext, moduleUUID string) error {
	params := s.newParams(*clusterCtx)
	vcenterSession, err := s.fetchSession(ctx, clusterCtx, params)
	if err != nil {
		return err
	}

	provider := clustermodules.NewProvider(vcenterSession.TagManager.Client)
	return provider.DeleteModule(ctx, moduleUUID)
}

func getComputeClusterResource(ctx context.Context, s *session.Session, resourcePool string) (types.ManagedObjectReference, error) {
	rp, err := s.Finder.ResourcePoolOrDefault(ctx, resourcePool)
	if err != nil {
		return types.ManagedObjectReference{}, err
	}

	cc, err := rp.Owner(ctx)
	if err != nil {
		return types.ManagedObjectReference{}, err
	}

	ownerPath, err := find.InventoryPath(ctx, s.Client.Client, cc.Reference())
	if err != nil {
		return types.ManagedObjectReference{}, err
	}
	if _, err = s.Finder.ClusterComputeResource(ctx, ownerPath); err != nil {
		return types.ManagedObjectReference{}, IncompatibleOwnerError{cc.Reference().Value}
	}

	return cc.Reference(), nil
}<|MERGE_RESOLUTION|>--- conflicted
+++ resolved
@@ -98,16 +98,9 @@
 		return false, errors.Wrapf(err, "error fetching machine template for object %s/%s", wrapper.GetNamespace(), wrapper.GetName())
 	}
 
-<<<<<<< HEAD
-	vCenterSession, err := fetchSessionForObject(ctx, template)
-	if err != nil {
-		logger.V(4).Error(err, "error fetching session")
-		return false, err
-=======
 	vCenterSession, err := s.fetchSessionForObject(ctx, clusterCtx, template)
 	if err != nil {
 		return false, errors.Wrapf(err, "error fetching session for object %s/%s", wrapper.GetNamespace(), wrapper.GetName())
->>>>>>> ea2dd153
 	}
 
 	provider := clustermodules.NewProvider(vCenterSession.TagManager.Client)
